use super::unary;
use crate::{
    codegen::{Operator, Variable},
    element::WgpuElement,
    tensor::WgpuTensor,
    unary,
};

unary!(
    |elem| Operator::Clamp {
        input: Variable::Input(0, elem),
        min_value: Variable::Scalar(0, elem),
        max_value: Variable::Scalar(1, elem),
        out: Variable::Local(0, elem),
    },
    scalar 2
);

pub(crate) fn clamp<E: WgpuElement, const D: usize>(
    input: WgpuTensor<E, D>,
    min_value: E,
    max_value: E,
) -> WgpuTensor<E, D> {
    unary::<Ops<E>, OpsInplace<E>, E, D>(input, Some(&[min_value, max_value]))
}

#[cfg(test)]
mod tests {
    use crate::tests::{ReferenceBackend, TestBackend};
    use burn_tensor::{Distribution, Tensor};

    #[test]
<<<<<<< HEAD
    fn clamp_min_should_match_reference() {
        let input = Tensor::<TestBackend, 4>::random_default([1, 5, 32, 32], Distribution::Default);
        let input_ref = Tensor::<ReferenceBackend, 4>::from_data_default(input.to_data());

        let output = input.clamp_min(0.5);

        output
            .into_data()
            .assert_approx_eq(&input_ref.clamp_min(0.5).into_data(), 3);
    }

    #[test]
    fn clamp_max_should_match_reference() {
        let input = Tensor::<TestBackend, 4>::random_default([1, 5, 32, 32], Distribution::Default);
        let input_ref = Tensor::<ReferenceBackend, 4>::from_data_default(input.to_data());

        let output = input.clamp_max(0.5);

        output
            .into_data()
            .assert_approx_eq(&input_ref.clamp_max(0.5).into_data(), 3);
    }

    #[test]
=======
>>>>>>> b5c49c5b
    fn clamp_should_match_reference() {
        let input = Tensor::<TestBackend, 4>::random_default([1, 5, 32, 32], Distribution::Default);
        let input_ref = Tensor::<ReferenceBackend, 4>::from_data_default(input.to_data());

        let output = input.clamp(0.3, 0.7);

        output
            .into_data()
            .assert_approx_eq(&input_ref.clamp(0.3, 0.7).into_data(), 3);
    }
}<|MERGE_RESOLUTION|>--- conflicted
+++ resolved
@@ -30,33 +30,6 @@
     use burn_tensor::{Distribution, Tensor};
 
     #[test]
-<<<<<<< HEAD
-    fn clamp_min_should_match_reference() {
-        let input = Tensor::<TestBackend, 4>::random_default([1, 5, 32, 32], Distribution::Default);
-        let input_ref = Tensor::<ReferenceBackend, 4>::from_data_default(input.to_data());
-
-        let output = input.clamp_min(0.5);
-
-        output
-            .into_data()
-            .assert_approx_eq(&input_ref.clamp_min(0.5).into_data(), 3);
-    }
-
-    #[test]
-    fn clamp_max_should_match_reference() {
-        let input = Tensor::<TestBackend, 4>::random_default([1, 5, 32, 32], Distribution::Default);
-        let input_ref = Tensor::<ReferenceBackend, 4>::from_data_default(input.to_data());
-
-        let output = input.clamp_max(0.5);
-
-        output
-            .into_data()
-            .assert_approx_eq(&input_ref.clamp_max(0.5).into_data(), 3);
-    }
-
-    #[test]
-=======
->>>>>>> b5c49c5b
     fn clamp_should_match_reference() {
         let input = Tensor::<TestBackend, 4>::random_default([1, 5, 32, 32], Distribution::Default);
         let input_ref = Tensor::<ReferenceBackend, 4>::from_data_default(input.to_data());
