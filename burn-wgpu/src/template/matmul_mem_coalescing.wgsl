--- conflicted
+++ resolved
@@ -45,20 +45,12 @@
     var offset_rhs: u32 = 0u;
 
     let batch_dims = dim - 2u;
-<<<<<<< HEAD
-    for (var b: u32 = 0u; b < batch_dims; b++) {
-        let stride_lhs = info[b + 1u];
-        let stride_rhs = info[b + 1u * dim + 1u];
-        let stride_output = info[b + 2u * dim + 1u];
-        let shape_lhs = info[b + 3u * dim + 1u];
-        let shape_rhs = info[b + 4u * dim + 1u];
-=======
     for (var b: u32 = 1u; b <= batch_dims; b++) {
         let stride_lhs = info[b];
         let stride_rhs = info[b + 1u * dim];
-        let shape_lhs = info[b + 2u * dim];
-        let shape_rhs = info[b + 3u * dim];
->>>>>>> 4683acf7
+        let stride_output = info[b + 2u * dim];
+        let shape_lhs = info[b + 3u * dim];
+        let shape_rhs = info[b + 4u * dim];
 
         offset_lhs += offset_output / stride_output % shape_lhs * stride_lhs;
         offset_rhs += offset_output / stride_output % shape_rhs * stride_rhs;
