--- conflicted
+++ resolved
@@ -4,11 +4,7 @@
 license.workspace = true
 name = "image-classification-web"
 publish = false
-<<<<<<< HEAD
 version.workspace = true
-=======
-version = "0.12.0"
->>>>>>> d9f93d31
 
 [lib]
 crate-type = ["cdylib"]
