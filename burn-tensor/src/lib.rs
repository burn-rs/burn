#![cfg_attr(not(feature = "std"), no_std)]
#![warn(missing_docs)]

//! This library provides multiple tensor implementations hidden behind an easy to use API
//! that supports reverse mode automatic differentiation.

#[macro_use]
extern crate derive_new;

extern crate alloc;

mod tensor;

#[cfg(feature = "export_tests")]
#[allow(missing_docs)]
mod tests;

pub use half::{bf16, f16};
pub use tensor::*;

<<<<<<< HEAD
=======
pub use burn_common::reader::Reader; // Useful so that backends don't have to add `burn_common` as
                                     // a dependency so that they can implement the traits.

>>>>>>> ca787d64
#[cfg(feature = "benchmark")]
/// This module provides benchmark utilities for easily and reliably run
/// benches on any function that is generic over a backend.
///
/// This can be useful to compare backends on  inference or training speed
/// for your models.
pub mod benchmark;<|MERGE_RESOLUTION|>--- conflicted
+++ resolved
@@ -18,12 +18,9 @@
 pub use half::{bf16, f16};
 pub use tensor::*;
 
-<<<<<<< HEAD
-=======
 pub use burn_common::reader::Reader; // Useful so that backends don't have to add `burn_common` as
                                      // a dependency so that they can implement the traits.
 
->>>>>>> ca787d64
 #[cfg(feature = "benchmark")]
 /// This module provides benchmark utilities for easily and reliably run
 /// benches on any function that is generic over a backend.
