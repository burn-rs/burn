[package]
authors = ["nathanielsimard <nathaniel.simard.42@gmail.com>"]
categories = ["science", "no-std", "embedded", "wasm"]
description = "Tensor library with user-friendly APIs and automatic differentiation support"
edition = "2021"
keywords = ["deep-learning", "machine-learning", "tensor", "pytorch", "ndarray"]
license = "MIT OR Apache-2.0"
name = "burn-tensor"
readme = "README.md"
repository = "https://github.com/burn-rs/burn/tree/main/burn-tensor"
version = "0.10.0"

[features]
default = ["std"]
experimental-named-tensor = []
export_tests = ["burn-tensor-testgen"]
std = ["rand/std", "half/std"]
benchmark = []

[dependencies]
<<<<<<< HEAD
=======
burn-common = { path = "../burn-common", version = "0.10.0", default-features = false }
>>>>>>> ca787d64
burn-tensor-testgen = { path = "../burn-tensor-testgen", version = "0.10.0", optional = true }

derive-new = { workspace = true }
half = { workspace = true }
libm = { workspace = true }       # no_std is supported by default
num-traits = { workspace = true }
rand = { workspace = true }
rand_distr = { workspace = true } # use instead of statrs because it supports no_std

# The same implementation of HashMap in std but with no_std support (only needs alloc crate)
hashbrown = { workspace = true } # no_std compatible

# Serialization
serde = { workspace = true }

[dev-dependencies]
rand = { workspace = true, features = ["std", "std_rng"] } # Default enables std<|MERGE_RESOLUTION|>--- conflicted
+++ resolved
@@ -18,10 +18,7 @@
 benchmark = []
 
 [dependencies]
-<<<<<<< HEAD
-=======
 burn-common = { path = "../burn-common", version = "0.10.0", default-features = false }
->>>>>>> ca787d64
 burn-tensor-testgen = { path = "../burn-tensor-testgen", version = "0.10.0", optional = true }
 
 derive-new = { workspace = true }
