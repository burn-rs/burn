use serde_json::Value;
use std::{process::Command, time::Duration};

pub(crate) enum WorkspaceMemberType {
    Crate,
    Example,
    Both,
}

#[derive(Debug)]
pub(crate) struct WorkspaceMember {
    pub(crate) name: String,
    pub(crate) path: String,
}

impl WorkspaceMember {
    fn new(name: String, path: String) -> Self {
        Self { name, path }
    }
}

/// Get project workspaces
pub(crate) fn get_workspaces(w_type: WorkspaceMemberType) -> Vec<WorkspaceMember> {
    // Run `cargo metadata` command to get project metadata
    let output = Command::new("cargo")
        .arg("metadata")
        .output()
        .expect("Failed to execute command");

    // Parse the JSON output
    let metadata: Value = serde_json::from_slice(&output.stdout).expect("Failed to parse JSON");

    // Extract workspaces from the metadata, excluding examples/ and xtask
    let workspaces = metadata["workspace_members"]
        .as_array()
        .expect("Expected an array of workspace members")
        .iter()
        .filter_map(|member| {
            let parts: Vec<_> = member.as_str()?.split_whitespace().collect();
            let (workspace_name, workspace_path) =
                (parts.first()?.to_owned(), parts.last()?.to_owned());

<<<<<<< HEAD
            if workspace_name == "xtask" {
                return None;
            }

            let workspace_path = workspace_path.replace("(path+file://", "").replace(')', "");
=======
            let prefix = if cfg!(target_os = "windows") {
                "(path+file:///"
            } else {
                "(path+file://"
            };
            let workspace_path = workspace_path.replace(prefix, "").replace(')', "");
>>>>>>> 40ec289a

            let member = Some(WorkspaceMember::new(
                workspace_name.to_string(),
                workspace_path.to_string(),
            ));
            match w_type {
                WorkspaceMemberType::Crate if !workspace_path.contains("examples/") => member,
                WorkspaceMemberType::Example if workspace_path.contains("examples/") => member,
                WorkspaceMemberType::Both => member,
                _ => None,
            }
        })
        .collect();

    workspaces
}

/// Print duration as HH:MM:SS format
pub(crate) fn format_duration(duration: &Duration) -> String {
    let seconds = duration.as_secs();
    let minutes = seconds / 60;
    let hours = minutes / 60;
    let remaining_minutes = minutes % 60;
    let remaining_seconds = seconds % 60;

    format!(
        "{:02}:{:02}:{:02}",
        hours, remaining_minutes, remaining_seconds
    )
}<|MERGE_RESOLUTION|>--- conflicted
+++ resolved
@@ -40,20 +40,16 @@
             let (workspace_name, workspace_path) =
                 (parts.first()?.to_owned(), parts.last()?.to_owned());
 
-<<<<<<< HEAD
             if workspace_name == "xtask" {
                 return None;
             }
 
-            let workspace_path = workspace_path.replace("(path+file://", "").replace(')', "");
-=======
             let prefix = if cfg!(target_os = "windows") {
                 "(path+file:///"
             } else {
                 "(path+file://"
             };
             let workspace_path = workspace_path.replace(prefix, "").replace(')', "");
->>>>>>> 40ec289a
 
             let member = Some(WorkspaceMember::new(
                 workspace_name.to_string(),
