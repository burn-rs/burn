//! This script is run before a PR is created.
//!
//! It is used to check that the code compiles and passes all tests.
//!
//! It is also used to check that the code is formatted correctly and passes clippy.

use crate::logging::init_logger;
use crate::utils::cargo::{run_cargo, run_cargo_with_path};
use crate::utils::process::{handle_child_process, run_command};
use crate::utils::rustup::{rustup_add_component, rustup_add_target};
use crate::utils::time::format_duration;
use crate::utils::workspace::{get_workspaces, WorkspaceMemberType};
use crate::utils::Params;
use crate::{endgroup, group};
use std::collections::HashMap;
use std::env;
use std::process::{Command, Stdio};
use std::str;
use std::time::Instant;

// Targets constants
const WASM32_TARGET: &str = "wasm32-unknown-unknown";
const ARM_TARGET: &str = "thumbv7m-none-eabi";

#[derive(clap::ValueEnum, Default, Copy, Clone, PartialEq, Eq)]
pub(crate) enum CheckType {
    /// Run all checks.
    #[default]
    All,
    /// Run `std` environment checks
    Std,
    /// Run `no-std` environment checks
    NoStd,
    /// Check for typos
    Typos,
    /// Test the examples
    Examples,
}

<<<<<<< HEAD
// Define and run rustup command
fn rustup(args: &[&str]) {
    group!("rustup {}", args.join(" "));
    run_command(
        "rustup",
        args,
        "Failed to run rustup",
        "Failed to wait for rustup child process",
    );
    endgroup!();
}

fn add_nightly() {
    rustup(&[
        "component",
        "add",
        "rust-src",
        "--toolchain",
        "nightly-2023-07-01",
    ])
}

// Define and run a cargo command
fn run_cargo(command: &str, params: Params, error: &str) {
    run_cargo_with_path::<String>(command, params, None, error)
}

// Define and run a cargo command with curr dir
fn run_cargo_with_path<P: AsRef<Path>>(
    command: &str,
    params: Params,
    path: Option<P>,
    error: &str,
) {
    let nightly = match path.as_ref() {
        None => vec![],
        Some(p) => {
            if p.as_ref()
                .to_str()
                .unwrap()
                .ends_with("examples/train-web/train")
            {
                add_nightly();
                vec!["+nightly-2023-07-01"]
            } else {
                vec![]
            }
        }
    };
    // Print cargo command
    info!(
        "{}cargo{} {} {}\n",
        match path.as_ref() {
            None => "".to_string(),
            Some(p) => p.as_ref().to_str().unwrap().to_string() + " $ ",
        },
        if nightly.is_empty() {
            "".to_string()
        } else {
            " ".to_string() + nightly[0]
        },
        command,
        params
    );

    // Run cargo through rustup
    let mut cargo = Command::new("rustup");
    cargo
        .env("CARGO_INCREMENTAL", "0")
        .arg("run")
        .args(nightly)
        .arg("cargo")
        .arg(command)
        .args(params.params)
        .stdout(Stdio::inherit()) // Send stdout directly to terminal
        .stderr(Stdio::inherit()); // Send stderr directly to terminal
=======
impl CheckType {
    pub(crate) fn run(&self) -> anyhow::Result<()> {
        // Setup logger
        init_logger().init();

        // Start time measurement
        let start = Instant::now();

        // The environment can assume ONLY "std", "no_std", "typos", "examples"
        //
        // Depending on the input argument, the respective environment checks
        // are run.
        //
        // If no environment has been passed, run all checks.
        match self {
            Self::Std => std_checks(),
            Self::NoStd => no_std_checks(),
            Self::Typos => check_typos(),
            Self::Examples => check_examples(),
            Self::All => {
                /* Run all checks */
                check_typos();
                std_checks();
                no_std_checks();
                check_examples();
            }
        }

        // Stop time measurement
        //
        // Compute runtime duration
        let duration = start.elapsed();

        // Print duration
        info!(
            "\x1B[32;1mTime elapsed for the current execution: {}\x1B[0m",
            format_duration(&duration)
        );
>>>>>>> 86860822

        Ok(())
    }
}

/// Run cargo build command
fn cargo_build(params: Params) {
    // Run cargo build
    run_cargo(
        "build",
        params + "--color=always",
        HashMap::new(),
        "Failed to run cargo build",
    );
}

/// Run cargo install command
fn cargo_install(params: Params) {
    // Run cargo install
    run_cargo(
        "install",
        params + "--color=always",
        HashMap::new(),
        "Failed to run cargo install",
    );
}

/// Run cargo test command
fn cargo_test(params: Params) {
    // Run cargo test
    run_cargo(
        "test",
        params + "--color=always" + "--" + "--color=always",
        HashMap::new(),
        "Failed to run cargo test",
    );
}

/// Run cargo fmt command
fn cargo_fmt() {
    group!("Cargo: fmt");
    run_cargo(
        "fmt",
        ["--check", "--all", "--", "--color=always"].into(),
        HashMap::new(),
        "Failed to run cargo fmt",
    );
    endgroup!();
}

/// Run cargo clippy command
fn cargo_clippy() {
    if std::env::var("CI").is_ok() {
        return;
    }
<<<<<<< HEAD
    for workspace in get_workspaces(WorkspaceMemberType::Both) {
        if vec![
            "burn-no-std-tests",
            "image-classification-web",
            "mnist-inference-web",
            "train-web",
        ]
        .into_iter()
        .collect::<String>()
        .contains(&workspace.name)
        {
            continue;
        }
        // Run cargo clippy
        run_cargo_with_path(
            "clippy",
            ["--color=always", "--all-targets", "--", "-D", "warnings"].into(),
            Some(workspace.path),
            "Failed to run cargo clippy",
        );
    }
=======
    // Run cargo clippy
    run_cargo(
        "clippy",
        ["--color=always", "--all-targets", "--", "-D", "warnings"].into(),
        HashMap::new(),
        "Failed to run cargo clippy",
    );
>>>>>>> 86860822
}

/// Run cargo doc command
fn cargo_doc(params: Params) {
<<<<<<< HEAD
    for workspace in get_workspaces(WorkspaceMemberType::Crate) {
        run_cargo_with_path(
            "doc",
            (params.clone() + ["--no-deps", "--color=always"]).into(),
            Some(workspace.path),
            "Failed to run cargo doc",
        );
    }
=======
    // Run cargo doc
    run_cargo(
        "doc",
        params + "--color=always",
        HashMap::new(),
        "Failed to run cargo doc",
    );
>>>>>>> 86860822
}

// Build and test a crate in a no_std environment
fn build_and_test_no_std<const N: usize>(crate_name: &str, extra_args: [&str; N]) {
    group!("Checks: {} (no-std)", crate_name);

    // Run cargo build --no-default-features
    cargo_build(Params::from(["-p", crate_name, "--no-default-features"]) + extra_args);

    // Run cargo test --no-default-features
    cargo_test(Params::from(["-p", crate_name, "--no-default-features"]) + extra_args);

    // Run cargo build --no-default-features --target wasm32-unknown-unknowns
    cargo_build(
        Params::from([
            "-p",
            crate_name,
            "--no-default-features",
            "--target",
            WASM32_TARGET,
        ]) + extra_args,
    );

    // Run cargo build --no-default-features --target thumbv7m-none-eabi
    cargo_build(
        Params::from([
            "-p",
            crate_name,
            "--no-default-features",
            "--target",
            ARM_TARGET,
        ]) + extra_args,
    );

    endgroup!();
}

// Setup code coverage
fn setup_coverage() {
    // Install llvm-tools-preview
<<<<<<< HEAD
    rustup(&["component", "add", "llvm-tools-preview"]);
=======
    rustup_add_component("llvm-tools-preview");
>>>>>>> 86860822

    // Set coverage environment variables
    env::set_var("RUSTFLAGS", "-Cinstrument-coverage");
    env::set_var("LLVM_PROFILE_FILE", "burn-%p-%m.profraw");
}

// Run grcov to produce lcov.info
fn run_grcov() {
    // grcov arguments
    #[rustfmt::skip]
    let args = [
        ".",
        "--binary-path", "./target/debug/",
        "-s", ".",
        "-t", "lcov",
        "--branch",
        "--ignore-not-existing",
        "--ignore", "/*", // It excludes std library code coverage from analysis
        "--ignore", "xtask/*",
        "--ignore", "examples/*",
        "-o", "lcov.info",
    ];

    run_command(
        "grcov",
        &args,
        "Failed to run grcov",
        "Failed to wait for grcov child process",
    );
}

// Run no_std checks
fn no_std_checks() {
    // Install wasm32 target
<<<<<<< HEAD
    rustup(&["target", "add", WASM32_TARGET]);

    // Install ARM target
    rustup(&["target", "add", ARM_TARGET]);
=======
    rustup_add_target(WASM32_TARGET);

    // Install ARM target
    rustup_add_target(ARM_TARGET);
>>>>>>> 86860822

    // Run checks for the following crates
    build_and_test_no_std("burn", []);
    build_and_test_no_std("burn-core", []);
    build_and_test_no_std(
        "burn-compute",
        ["--features", "channel-mutex,storage-bytes"],
    );
    build_and_test_no_std("burn-common", []);
    build_and_test_no_std("burn-tensor", []);
    build_and_test_no_std("burn-ndarray", []);
    build_and_test_no_std("burn-no-std-tests", []);
}

// Test burn-core with tch and wgpu backend
fn burn_core_std() {
    // Run cargo test --features test-tch, record-item-custom-serde
    group!("Test: burn-core (tch) and record-item-custom-serde");
    cargo_test(
        [
            "-p",
            "burn-core",
            "--features",
            "test-tch",
            "record-item-custom-serde",
        ]
        .into(),
    );
    endgroup!();

    // Run cargo test --features test-wgpu
    if std::env::var("DISABLE_WGPU").is_err() {
        group!("Test: burn-core (wgpu)");
        cargo_test(["-p", "burn-core", "--features", "test-wgpu"].into());
        endgroup!();
    }
}

// Test burn-dataset features
fn burn_dataset_features_std() {
    group!("Checks: burn-dataset (all-features)");

    // Run cargo build --all-features
    cargo_build(["-p", "burn-dataset", "--all-features"].into());

    // Run cargo test --all-features
    cargo_test(["-p", "burn-dataset", "--all-features"].into());

    // Run cargo doc --all-features
    cargo_doc(["-p", "burn-dataset", "--all-features", "--no-deps"].into());

    endgroup!();
}

// macOS only checks
#[cfg(target_os = "macos")]
fn macos_checks() {
    // Leverages the macOS Accelerate framework: https://developer.apple.com/documentation/accelerate
    group!("Checks: burn-candle (accelerate)");
    cargo_test(["-p", "burn-candle", "--features", "accelerate"].into());
    endgroup!();

    // Leverages the macOS Accelerate framework: https://developer.apple.com/documentation/accelerate
    group!("Checks: burn-ndarray (accelerate)");
    cargo_test(["-p", "burn-ndarray", "--features", "blas-accelerate"].into());
    endgroup!();
}

fn std_checks() {
    // Set RUSTDOCFLAGS environment variable to treat warnings as errors
    // for the documentation build
    env::set_var("RUSTDOCFLAGS", "-D warnings");

    // Check if COVERAGE environment variable is set
    let is_coverage = std::env::var("COVERAGE").is_ok();
    let disable_wgpu = std::env::var("DISABLE_WGPU").is_ok();

    // Check format
    cargo_fmt();

    // Check clippy lints
    cargo_clippy();

    // Produce documentation for each workspace
    group!("Docs: workspaces");
<<<<<<< HEAD
    cargo_doc([].into());
=======
    cargo_doc(["--workspace", "--no-deps"].into());
>>>>>>> 86860822
    endgroup!();

    // Setup code coverage
    if is_coverage {
        setup_coverage();
    }

    // Build & test each workspace
    let workspaces = get_workspaces(WorkspaceMemberType::Crate);
    for workspace in workspaces {
        if disable_wgpu && workspace.name == "burn-wgpu" {
            continue;
        }

        if workspace.name == "burn-tch" {
            continue;
        }

        group!("Checks: {}", workspace.name);
        cargo_build(Params::from(["-p", &workspace.name]));
        cargo_test(Params::from(["-p", &workspace.name]));
        endgroup!();
    }

    // Test burn-candle with accelerate (macOS only)
    #[cfg(target_os = "macos")]
    macos_checks();

    // Test burn-dataset features
    burn_dataset_features_std();

    // Test burn-core with tch and wgpu backend
    burn_core_std();

    // Run grcov and produce lcov.info
    if is_coverage {
        run_grcov();
    }
}

fn check_typos() {
    // This path defines where typos-cl is installed on different
    // operating systems.
    let typos_cli_path = std::env::var("CARGO_HOME")
        .map(|v| std::path::Path::new(&v).join("bin/typos-cli"))
        .unwrap();

    // Do not run cargo install on CI to speed up the computation.
    // Check whether the file has been installed on
    if std::env::var("CI").is_err() && !typos_cli_path.exists() {
        // Install typos-cli
        cargo_install(["typos-cli", "--version", "1.16.5"].into());
    }

    info!("Running typos check \n\n");

    // Run typos command as child process
    let typos = Command::new("typos")
        .stdout(Stdio::inherit()) // Send stdout directly to terminal
        .stderr(Stdio::inherit()) // Send stderr directly to terminal
        .spawn()
        .expect("Failed to run typos");

    // Handle typos child process
    handle_child_process(typos, "Failed to wait for typos child process");
}

fn check_examples() {
    add_nightly();
    let workspaces = get_workspaces(WorkspaceMemberType::Example);
    for workspace in workspaces {
        if workspace.name == "notebook" {
            continue;
        }

        group!("Checks: Example - {}", workspace.name);
        run_cargo_with_path(
            "check",
<<<<<<< HEAD
            [].into(),
=======
            ["--examples"].into(),
            HashMap::new(),
>>>>>>> 86860822
            Some(workspace.path),
            "Failed to check example",
        );
        endgroup!();
    }
<<<<<<< HEAD
}

#[derive(clap::ValueEnum, Default, Copy, Clone, PartialEq, Eq)]
pub enum CheckType {
    /// Run all checks.
    #[default]
    All,
    /// Run `std` environment checks
    Std,
    /// Run `no-std` environment checks
    NoStd,
    /// Check for typos
    Typos,
    /// Test the examples
    Examples,
}

pub fn run(env: CheckType) -> anyhow::Result<()> {
    // Setup logger
    init_logger().init();

    // Start time measurement
    let start = Instant::now();

    // The environment can assume ONLY "std", "no_std", "typos", "examples"
    // as values.
    //
    // Depending on the input argument, the respective environment checks
    // are run.
    //
    // If no environment has been passed, run all checks.
    match env {
        CheckType::Std => std_checks(),
        CheckType::NoStd => no_std_checks(),
        CheckType::Typos => check_typos(),
        CheckType::Examples => check_examples(),
        CheckType::All => {
            /* Run all checks */
            check_typos();
            std_checks();
            no_std_checks();
            check_examples();
        }
    }

    // Stop time measurement
    //
    // Compute runtime duration
    let duration = start.elapsed();

    // Print duration
    info!(
        "\x1B[32;1mTime elapsed for the current execution: {}\x1B[0m",
        format_duration(&duration)
    );

    Ok(())
}

#[derive(Clone)]
struct Params {
    params: Vec<String>,
}

impl<const N: usize> From<[&str; N]> for Params {
    fn from(value: [&str; N]) -> Self {
        Self {
            params: value.iter().map(|v| v.to_string()).collect(),
        }
    }
}

impl From<&str> for Params {
    fn from(value: &str) -> Self {
        Self {
            params: vec![value.to_string()],
        }
    }
}

impl std::fmt::Display for Params {
    fn fmt(&self, f: &mut std::fmt::Formatter<'_>) -> std::fmt::Result {
        f.write_str(self.params.join(" ").as_str())
    }
}

impl<Rhs: Into<Params>> std::ops::Add<Rhs> for Params {
    type Output = Params;

    fn add(mut self, rhs: Rhs) -> Self::Output {
        let rhs: Params = rhs.into();
        self.params.extend(rhs.params);
        self
    }
=======
>>>>>>> 86860822
}<|MERGE_RESOLUTION|>--- conflicted
+++ resolved
@@ -37,84 +37,6 @@
     Examples,
 }
 
-<<<<<<< HEAD
-// Define and run rustup command
-fn rustup(args: &[&str]) {
-    group!("rustup {}", args.join(" "));
-    run_command(
-        "rustup",
-        args,
-        "Failed to run rustup",
-        "Failed to wait for rustup child process",
-    );
-    endgroup!();
-}
-
-fn add_nightly() {
-    rustup(&[
-        "component",
-        "add",
-        "rust-src",
-        "--toolchain",
-        "nightly-2023-07-01",
-    ])
-}
-
-// Define and run a cargo command
-fn run_cargo(command: &str, params: Params, error: &str) {
-    run_cargo_with_path::<String>(command, params, None, error)
-}
-
-// Define and run a cargo command with curr dir
-fn run_cargo_with_path<P: AsRef<Path>>(
-    command: &str,
-    params: Params,
-    path: Option<P>,
-    error: &str,
-) {
-    let nightly = match path.as_ref() {
-        None => vec![],
-        Some(p) => {
-            if p.as_ref()
-                .to_str()
-                .unwrap()
-                .ends_with("examples/train-web/train")
-            {
-                add_nightly();
-                vec!["+nightly-2023-07-01"]
-            } else {
-                vec![]
-            }
-        }
-    };
-    // Print cargo command
-    info!(
-        "{}cargo{} {} {}\n",
-        match path.as_ref() {
-            None => "".to_string(),
-            Some(p) => p.as_ref().to_str().unwrap().to_string() + " $ ",
-        },
-        if nightly.is_empty() {
-            "".to_string()
-        } else {
-            " ".to_string() + nightly[0]
-        },
-        command,
-        params
-    );
-
-    // Run cargo through rustup
-    let mut cargo = Command::new("rustup");
-    cargo
-        .env("CARGO_INCREMENTAL", "0")
-        .arg("run")
-        .args(nightly)
-        .arg("cargo")
-        .arg(command)
-        .args(params.params)
-        .stdout(Stdio::inherit()) // Send stdout directly to terminal
-        .stderr(Stdio::inherit()); // Send stderr directly to terminal
-=======
 impl CheckType {
     pub(crate) fn run(&self) -> anyhow::Result<()> {
         // Setup logger
@@ -153,7 +75,6 @@
             "\x1B[32;1mTime elapsed for the current execution: {}\x1B[0m",
             format_duration(&duration)
         );
->>>>>>> 86860822
 
         Ok(())
     }
@@ -209,29 +130,6 @@
     if std::env::var("CI").is_ok() {
         return;
     }
-<<<<<<< HEAD
-    for workspace in get_workspaces(WorkspaceMemberType::Both) {
-        if vec![
-            "burn-no-std-tests",
-            "image-classification-web",
-            "mnist-inference-web",
-            "train-web",
-        ]
-        .into_iter()
-        .collect::<String>()
-        .contains(&workspace.name)
-        {
-            continue;
-        }
-        // Run cargo clippy
-        run_cargo_with_path(
-            "clippy",
-            ["--color=always", "--all-targets", "--", "-D", "warnings"].into(),
-            Some(workspace.path),
-            "Failed to run cargo clippy",
-        );
-    }
-=======
     // Run cargo clippy
     run_cargo(
         "clippy",
@@ -239,21 +137,10 @@
         HashMap::new(),
         "Failed to run cargo clippy",
     );
->>>>>>> 86860822
 }
 
 /// Run cargo doc command
 fn cargo_doc(params: Params) {
-<<<<<<< HEAD
-    for workspace in get_workspaces(WorkspaceMemberType::Crate) {
-        run_cargo_with_path(
-            "doc",
-            (params.clone() + ["--no-deps", "--color=always"]).into(),
-            Some(workspace.path),
-            "Failed to run cargo doc",
-        );
-    }
-=======
     // Run cargo doc
     run_cargo(
         "doc",
@@ -261,7 +148,6 @@
         HashMap::new(),
         "Failed to run cargo doc",
     );
->>>>>>> 86860822
 }
 
 // Build and test a crate in a no_std environment
@@ -302,11 +188,7 @@
 // Setup code coverage
 fn setup_coverage() {
     // Install llvm-tools-preview
-<<<<<<< HEAD
-    rustup(&["component", "add", "llvm-tools-preview"]);
-=======
     rustup_add_component("llvm-tools-preview");
->>>>>>> 86860822
 
     // Set coverage environment variables
     env::set_var("RUSTFLAGS", "-Cinstrument-coverage");
@@ -341,17 +223,10 @@
 // Run no_std checks
 fn no_std_checks() {
     // Install wasm32 target
-<<<<<<< HEAD
-    rustup(&["target", "add", WASM32_TARGET]);
-
-    // Install ARM target
-    rustup(&["target", "add", ARM_TARGET]);
-=======
     rustup_add_target(WASM32_TARGET);
 
     // Install ARM target
     rustup_add_target(ARM_TARGET);
->>>>>>> 86860822
 
     // Run checks for the following crates
     build_and_test_no_std("burn", []);
@@ -437,11 +312,7 @@
 
     // Produce documentation for each workspace
     group!("Docs: workspaces");
-<<<<<<< HEAD
-    cargo_doc([].into());
-=======
     cargo_doc(["--workspace", "--no-deps"].into());
->>>>>>> 86860822
     endgroup!();
 
     // Setup code coverage
@@ -520,112 +391,11 @@
         group!("Checks: Example - {}", workspace.name);
         run_cargo_with_path(
             "check",
-<<<<<<< HEAD
-            [].into(),
-=======
             ["--examples"].into(),
             HashMap::new(),
->>>>>>> 86860822
             Some(workspace.path),
             "Failed to check example",
         );
         endgroup!();
     }
-<<<<<<< HEAD
-}
-
-#[derive(clap::ValueEnum, Default, Copy, Clone, PartialEq, Eq)]
-pub enum CheckType {
-    /// Run all checks.
-    #[default]
-    All,
-    /// Run `std` environment checks
-    Std,
-    /// Run `no-std` environment checks
-    NoStd,
-    /// Check for typos
-    Typos,
-    /// Test the examples
-    Examples,
-}
-
-pub fn run(env: CheckType) -> anyhow::Result<()> {
-    // Setup logger
-    init_logger().init();
-
-    // Start time measurement
-    let start = Instant::now();
-
-    // The environment can assume ONLY "std", "no_std", "typos", "examples"
-    // as values.
-    //
-    // Depending on the input argument, the respective environment checks
-    // are run.
-    //
-    // If no environment has been passed, run all checks.
-    match env {
-        CheckType::Std => std_checks(),
-        CheckType::NoStd => no_std_checks(),
-        CheckType::Typos => check_typos(),
-        CheckType::Examples => check_examples(),
-        CheckType::All => {
-            /* Run all checks */
-            check_typos();
-            std_checks();
-            no_std_checks();
-            check_examples();
-        }
-    }
-
-    // Stop time measurement
-    //
-    // Compute runtime duration
-    let duration = start.elapsed();
-
-    // Print duration
-    info!(
-        "\x1B[32;1mTime elapsed for the current execution: {}\x1B[0m",
-        format_duration(&duration)
-    );
-
-    Ok(())
-}
-
-#[derive(Clone)]
-struct Params {
-    params: Vec<String>,
-}
-
-impl<const N: usize> From<[&str; N]> for Params {
-    fn from(value: [&str; N]) -> Self {
-        Self {
-            params: value.iter().map(|v| v.to_string()).collect(),
-        }
-    }
-}
-
-impl From<&str> for Params {
-    fn from(value: &str) -> Self {
-        Self {
-            params: vec![value.to_string()],
-        }
-    }
-}
-
-impl std::fmt::Display for Params {
-    fn fmt(&self, f: &mut std::fmt::Formatter<'_>) -> std::fmt::Result {
-        f.write_str(self.params.join(" ").as_str())
-    }
-}
-
-impl<Rhs: Into<Params>> std::ops::Add<Rhs> for Params {
-    type Output = Params;
-
-    fn add(mut self, rhs: Rhs) -> Self::Output {
-        let rhs: Params = rhs.into();
-        self.params.extend(rhs.params);
-        self
-    }
-=======
->>>>>>> 86860822
 }