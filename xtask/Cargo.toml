[package]
name = "xtask"
version = "0.3.0"
edition = "2021"
license = "MIT OR Apache-2.0"

# See more keys and their definitions at https://doc.rust-lang.org/cargo/reference/manifest.html

[dependencies]
anyhow = "1.0.75"
clap = { version = "4.4.8", features = ["derive"] }
<<<<<<< HEAD
glob = "0.3.1"
=======
env_logger = "0.10.0"
log = "0.4.17"
serde_json = { version = "1" }
>>>>>>> 82f5722c
<|MERGE_RESOLUTION|>--- conflicted
+++ resolved
@@ -9,10 +9,6 @@
 [dependencies]
 anyhow = "1.0.75"
 clap = { version = "4.4.8", features = ["derive"] }
-<<<<<<< HEAD
-glob = "0.3.1"
-=======
 env_logger = "0.10.0"
 log = "0.4.17"
-serde_json = { version = "1" }
->>>>>>> 82f5722c
+serde_json = { version = "1" }