--- conflicted
+++ resolved
@@ -70,11 +70,7 @@
 Then we could add this line to the above `main`:
 
 ```rust, ignore
-<<<<<<< HEAD
 use burn::backend::Wgpu;
 let device = Default::default();
 let my_module = config.init::<Wgpu>(&device);
-=======
-let my_module = config.init();
->>>>>>> b5c49c5b
 ```