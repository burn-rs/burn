[package]
authors = ["nathanielsimard <nathaniel.simard.42@gmail.com>"]
categories = ["science"]
description = "Training crate for the Burn framework"
edition = "2021"
keywords = ["deep-learning", "machine-learning", "tensor", "pytorch", "ndarray"]
license = "MIT OR Apache-2.0"
name = "burn-train"
readme = "README.md"
repository = "https://github.com/tracel-ai/burn/tree/main/burn-train"
version = "0.11.0"

[features]
default = ["metrics", "tui"]
metrics = ["nvml-wrapper", "sysinfo", "systemstat"]
tui = ["ratatui", "crossterm"]
<<<<<<< HEAD
browser = ["js-sys", "web-sys", "wasm-bindgen"]
=======
>>>>>>> ab1b5890

[dependencies]
burn-core = { path = "../burn-core", version = "0.11.0" }

<<<<<<< HEAD
lazy_static = "1.4.0"
=======
>>>>>>> ab1b5890
log = { workspace = true }
tracing-subscriber.workspace = true
tracing-appender.workspace = true
tracing-core.workspace = true

# Metrics
nvml-wrapper = { version = "0.9.0", optional = true }
sysinfo = { version = "0.29.10", optional = true }
systemstat = { version = "0.2.3", optional = true }

# Text UI
ratatui = { version = "0.23", optional = true, features = ["all-widgets"] }
crossterm = { version = "0.27", optional = true }

# Utilities
derive-new = { workspace = true }
serde = { workspace = true, features = ["std", "derive"] }
<<<<<<< HEAD

js-sys = { version = "0.3.64", optional = true }
web-sys = { version = "0.3.64", optional = true, features = [
  "Worker",
  "WorkerOptions",
  "WorkerType",
  "MessageEvent",
  "ErrorEvent",
] }
wasm-bindgen = { workspace = true, optional = true }
wasm-bindgen-rayon = "1.0.3"
rayon = { workspace = true }
=======
>>>>>>> ab1b5890

[dev-dependencies]
burn-ndarray = { path = "../burn-ndarray", version = "0.11.0" }<|MERGE_RESOLUTION|>--- conflicted
+++ resolved
@@ -14,18 +14,10 @@
 default = ["metrics", "tui"]
 metrics = ["nvml-wrapper", "sysinfo", "systemstat"]
 tui = ["ratatui", "crossterm"]
-<<<<<<< HEAD
-browser = ["js-sys", "web-sys", "wasm-bindgen"]
-=======
->>>>>>> ab1b5890
 
 [dependencies]
 burn-core = { path = "../burn-core", version = "0.11.0" }
 
-<<<<<<< HEAD
-lazy_static = "1.4.0"
-=======
->>>>>>> ab1b5890
 log = { workspace = true }
 tracing-subscriber.workspace = true
 tracing-appender.workspace = true
@@ -43,7 +35,6 @@
 # Utilities
 derive-new = { workspace = true }
 serde = { workspace = true, features = ["std", "derive"] }
-<<<<<<< HEAD
 
 js-sys = { version = "0.3.64", optional = true }
 web-sys = { version = "0.3.64", optional = true, features = [
@@ -56,8 +47,6 @@
 wasm-bindgen = { workspace = true, optional = true }
 wasm-bindgen-rayon = "1.0.3"
 rayon = { workspace = true }
-=======
->>>>>>> ab1b5890
 
 [dev-dependencies]
 burn-ndarray = { path = "../burn-ndarray", version = "0.11.0" }