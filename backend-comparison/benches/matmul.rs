--- conflicted
+++ resolved
@@ -52,15 +52,9 @@
     token: Option<&str>,
 ) {
     const D: usize = 3;
-<<<<<<< HEAD
-    let batch_size = 1000;
-    let m = 256;
-    let k = 512;
-=======
     let batch_size = 32;
     let m = 256;
     let k = 1024;
->>>>>>> 2bb76283
     let n = 256;
     let shape_lhs = [batch_size, m, k].into();
     let shape_rhs = [batch_size, k, n].into();
