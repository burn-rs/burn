[package]
authors = ["nathanielsimard <nathaniel.simard.42@gmail.com>"]
categories = ["science", "no-std", "embedded", "wasm"]
description = "Flexible and Comprehensive Deep Learning Framework in Rust"
edition = "2021"
keywords = ["deep-learning", "machine-learning", "tensor", "pytorch", "ndarray"]
license = "MIT OR Apache-2.0"
name = "burn"
readme = "README.md"
repository = "https://github.com/tracel-ai/burn"
version = "0.11.0"
rust-version = "1.71"

[features]
default = ["burn-core/default", "burn-train?/default", "std"]
std = ["burn-core/std"]

# Training with full features
train = ["burn-train", "autodiff", "dataset"]

## Includes the Text UI (progress bars, metric plots)
tui = ["burn-train?/tui"]

##  Includes system info metrics (CPU/GPU usage, etc)
metrics = ["burn-train?/metrics"]

# Useful when targeting WASM and not using WGPU.
wasm-sync = ["burn-core/wasm-sync"]

browser = ["burn-train/browser"]

# Datasets
dataset = ["burn-core/dataset"]

sqlite = ["burn-core/sqlite"]
sqlite-bundled = ["burn-core/sqlite-bundled"]

# Backends
autodiff = ["burn-core/autodiff"]
fusion = ["burn-core/fusion"]

## Backend features
cuda = ["burn-core/cuda"]
accelerate = ["burn-core/accelerate"]
openblas = ["burn-core/openblas"]
openblas-system = ["burn-core/openblas-system"]
blas-netlib = ["burn-core/blas-netlib"]

ndarray = ["burn-core/ndarray"]
wgpu = ["burn-core/wgpu"]
tch = ["burn-core/tch"]
candle = ["burn-core/candle"]

# Experimental
experimental-named-tensor = ["burn-core/experimental-named-tensor"]

[dependencies]

# ** Please make sure all dependencies support no_std when std is disabled **

burn-core = { path = "../burn-core", version = "0.11.0", default-features = false }
burn-train = { path = "../burn-train", version = "0.11.0", optional = true, default-features = false }

[package.metadata.docs.rs]
features = [
<<<<<<< HEAD
  "dataset",
  "default",
  "std",
  "train",
  "train-tui",
  "train-metrics",
  "dataset-sqlite",
=======
    "dataset",
    "default",
    "std",
    "train",
    "train-tui",
    "train-metrics",
    "dataset-sqlite",
>>>>>>> ab1b5890
]<|MERGE_RESOLUTION|>--- conflicted
+++ resolved
@@ -63,15 +63,6 @@
 
 [package.metadata.docs.rs]
 features = [
-<<<<<<< HEAD
-  "dataset",
-  "default",
-  "std",
-  "train",
-  "train-tui",
-  "train-metrics",
-  "dataset-sqlite",
-=======
     "dataset",
     "default",
     "std",
@@ -79,5 +70,4 @@
     "train-tui",
     "train-metrics",
     "dataset-sqlite",
->>>>>>> ab1b5890
 ]