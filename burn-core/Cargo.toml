[package]
authors = ["nathanielsimard <nathaniel.simard.42@gmail.com>"]
categories = ["science", "no-std", "embedded", "wasm"]
description = "Flexible and Comprehensive Deep Learning Framework in Rust"
edition.workspace = true
keywords = ["deep-learning", "machine-learning", "tensor", "pytorch", "ndarray"]
license.workspace = true
name = "burn-core"
readme.workspace = true
repository = "https://github.com/tracel-ai/burn/tree/main/burn-core"
version.workspace = true

[features]
default = [
    "std",
    "autotune",
    "fusion",
    "burn-dataset?/default",
    "burn-ndarray?/default",
    "burn-candle?/default",
    "burn-wgpu?/default",
    "burn-tch?/default",
    "burn-dataset?/default",
    "burn-common/default",
    "burn-tensor/default",
]
std = [
    "flate2",
    "log",
    "rand/std",
    "rmp-serde",
    "serde/std",
    "serde_json/std",
    "bincode/std",
    "half/std",
    "burn-ndarray?/std",
    "burn-candle?/std",
    "burn-wgpu?/std",
    "burn-common/std",
    "burn-tensor/std",
]
dataset = ["burn-dataset"]
sqlite = ["burn-dataset?/sqlite"]
sqlite-bundled = ["burn-dataset?/sqlite-bundled"]
vision = ["burn-dataset?/vision"]

wasm-sync = ["burn-tensor/wasm-sync", "burn-common/wasm-sync"]

# Backend
autodiff = ["burn-autodiff"]
fusion = ["burn-wgpu?/fusion"]

## Backend features
cuda = ["burn-candle?/cuda"]
metal = ["burn-candle?/metal"]
accelerate = ["burn-candle?/accelerate", "burn-ndarray?/blas-accelerate"]
openblas = ["burn-ndarray?/blas-openblas"]
openblas-system = ["burn-ndarray?/blas-openblas-system"]
blas-netlib = ["burn-ndarray?/blas-netlib"]
autotune = ["burn-wgpu?/autotune"]

ndarray = ["burn-ndarray"]
tch = ["burn-tch"]
candle = ["burn-candle"]
wgpu = ["burn-wgpu"]

# Custom deserializer for Record that is helpful for importing data, such as PyTorch pt files.
record-item-custom-serde = ["thiserror", "regex"]

# Serialization formats
experimental-named-tensor = ["burn-tensor/experimental-named-tensor"]

test-tch = ["tch"]   # To use tch during testing, default uses ndarray.
test-wgpu = ["wgpu"] # To use wgpu during testing, default uses ndarray.


[dependencies]


# ** Please make sure all dependencies support no_std when std is disabled **

burn-common = { path = "../burn-common", version = "0.13.0", default-features = false }
burn-dataset = { path = "../burn-dataset", version = "0.13.0", optional = true, default-features = false }
burn-derive = { path = "../burn-derive", version = "0.13.0" }
burn-tensor = { path = "../burn-tensor", version = "0.13.0", default-features = false }

# Backends
<<<<<<< HEAD
burn-ndarray = { path = "../burn-ndarray", version = "0.12.0", optional = true, default-features = false }
burn-wgpu = { path = "../burn-wgpu", version = "0.12.0", optional = true }
burn-autodiff = { path = "../burn-autodiff", version = "0.12.0", optional = true }
burn-tch = { path = "../burn-tch", version = "0.12.0", optional = true }
burn-candle = { path = "../burn-candle", version = "0.12.0", optional = true }
=======
burn-ndarray = { path = "../burn-ndarray", version = "0.13.0", optional = true, default-features = false }
burn-wgpu = { path = "../burn-wgpu", version = "0.13.0", optional = true }
burn-autodiff = { path = "../burn-autodiff", version = "0.13.0", optional = true }
burn-fusion = { path = "../burn-fusion", version = "0.13.0", optional = true }
burn-tch = { path = "../burn-tch", version = "0.13.0", optional = true }
burn-candle = { path = "../burn-candle", version = "0.13.0", optional = true }
>>>>>>> 247fe853

derive-new = { workspace = true }
libm = { workspace = true }
log = { workspace = true, optional = true }
rand = { workspace = true, features = ["std_rng"] } # Default enables std  
# Using in place of use std::sync::Mutex when std is disabled
spin = { workspace = true, features = ["mutex", "spin_mutex"] }

# The same implementation of HashMap in std but with no_std support (only alloc crate is needed)
hashbrown = { workspace = true, features = ["serde"] } # no_std compatible

# Serialize Deserialize
flate2 = { workspace = true, optional = true }
serde = { workspace = true, features = ["derive"] }

bincode = { workspace = true }
half = { workspace = true }
rmp-serde = { workspace = true, optional = true }
serde_json = { workspace = true, features = ["alloc"] } #Default enables std 
thiserror = { workspace = true, optional = true }
regex = { workspace = true, optional = true }

[dev-dependencies]
tempfile = { workspace = true }
burn-dataset = { path = "../burn-dataset", version = "0.13.0", features = [
    "fake",
] }

burn-ndarray = { path = "../burn-ndarray", version = "0.13.0", default-features = false }
burn-autodiff = { path = "../burn-autodiff", version = "0.13.0" }<|MERGE_RESOLUTION|>--- conflicted
+++ resolved
@@ -85,20 +85,12 @@
 burn-tensor = { path = "../burn-tensor", version = "0.13.0", default-features = false }
 
 # Backends
-<<<<<<< HEAD
-burn-ndarray = { path = "../burn-ndarray", version = "0.12.0", optional = true, default-features = false }
-burn-wgpu = { path = "../burn-wgpu", version = "0.12.0", optional = true }
-burn-autodiff = { path = "../burn-autodiff", version = "0.12.0", optional = true }
-burn-tch = { path = "../burn-tch", version = "0.12.0", optional = true }
-burn-candle = { path = "../burn-candle", version = "0.12.0", optional = true }
-=======
+burn-ndarray = { path = "../burn-ndarray", version = "0.13.0", optional = true, default-features = false }
 burn-ndarray = { path = "../burn-ndarray", version = "0.13.0", optional = true, default-features = false }
 burn-wgpu = { path = "../burn-wgpu", version = "0.13.0", optional = true }
 burn-autodiff = { path = "../burn-autodiff", version = "0.13.0", optional = true }
-burn-fusion = { path = "../burn-fusion", version = "0.13.0", optional = true }
 burn-tch = { path = "../burn-tch", version = "0.13.0", optional = true }
 burn-candle = { path = "../burn-candle", version = "0.13.0", optional = true }
->>>>>>> 247fe853
 
 derive-new = { workspace = true }
 libm = { workspace = true }
