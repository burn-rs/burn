use crate as burn;

use crate::config::Config;
use crate::module::Module;
use crate::module::Param;
use crate::tensor::backend::Backend;
use crate::tensor::Tensor;

/// Configuration to create a [LayerNorm](LayerNorm) layer.
#[derive(Config)]
pub struct LayerNormConfig {
    /// The size of the input features.
    pub d_model: usize,
    /// A value required for numerical stability. Default: 1e-5
    #[config(default = 1e-5)]
    pub epsilon: f64,
}

/// Applies Layer Normalization over an input tensor as described in the paper [Layer Normalization](https://arxiv.org/abs/1607.06450).
///
/// `Y = norm(X) * γ + β`
#[derive(Module, Debug)]
pub struct LayerNorm<B: Backend> {
    weight: Param<Tensor<B, 1>>,
    bias: Param<Tensor<B, 1>>,
    epsilon: f64,
}

impl LayerNormConfig {
    /// Initialize a new [layer norm](LayerNorm) module.
<<<<<<< HEAD
    pub fn init<B: Backend>(&self) -> LayerNorm<B> {
        let weight = Tensor::ones([self.d_model]);
        let bias = Tensor::zeros([self.d_model]);
=======
    pub fn init<B: Backend>(&self, device: &B::Device) -> LayerNorm<B> {
        let gamma = Tensor::ones([self.d_model], device);
        let beta = Tensor::zeros([self.d_model], device);
>>>>>>> a5bdf38c

        LayerNorm {
            weight: Param::from(weight),
            bias: Param::from(bias),
            epsilon: self.epsilon,
        }
    }

    /// Initialize a new [layer norm](LayerNorm) module with a [record](LayerNormRecord).
    pub fn init_with<B: Backend>(&self, record: LayerNormRecord<B>) -> LayerNorm<B> {
        LayerNorm {
            weight: record.weight,
            bias: record.bias,
            epsilon: self.epsilon,
        }
    }
}

impl<B: Backend> LayerNorm<B> {
    /// Applies the forward pass on the input tensor.
    ///
    /// # Shapes
    ///
    /// - input: `[..., any, d_model]`
    /// - output: `[..., any, d_model]`
    pub fn forward<const D: usize>(&self, input: Tensor<B, D>) -> Tensor<B, D> {
        let (var, mean) = input.clone().var_mean_bias(D - 1);

        let input_normalized = input.sub(mean).div(var.sqrt().add_scalar(self.epsilon));

        input_normalized
            .mul(self.weight.val().unsqueeze())
            .add(self.bias.val().unsqueeze())
    }
}

#[cfg(test)]
mod tests {
    use super::*;
    use burn_tensor::Data;

    #[cfg(feature = "std")]
    use crate::{TestAutodiffBackend, TestBackend};

    #[cfg(not(feature = "std"))]
    use crate::TestBackend;

    #[test]
    fn layer_norm_forward() {
        let device = Default::default();
        let module = LayerNormConfig::new(10).init::<TestBackend>(&device);
        let input = Tensor::from_data(
            Data::from([[
                -0.6897, -2.7106, 2.2222, -1.0330, -0.8933, 1.1765, 0.0601, 1.5252, -0.3630, 0.6728,
            ]]),
            &device,
        );

        let output = module.forward(input);

        output.to_data().assert_approx_eq(
            &Data::from([[
                -0.4990, -1.9680, 1.6178, -0.7486, -0.6470, 0.8576, 0.0461, 1.1111, -0.2614, 0.4915,
            ]]),
            3,
        );
    }

    #[cfg(feature = "std")]
    #[test]
    fn layer_norm_backward() {
        let device = Default::default();
        let module = LayerNormConfig::new(2).init::<TestAutodiffBackend>(&device);
        let tensor_1 = Tensor::<TestAutodiffBackend, 2>::from_data(
            Data::from([[0.0, 1.0], [3.0, 4.0]]),
            &device,
        )
        .require_grad();
        let tensor_2 = Tensor::<TestAutodiffBackend, 2>::from_data(
            Data::from([[6.0, 7.0], [9.0, 10.0]]),
            &device,
        )
        .require_grad();

        let x = tensor_1.clone().matmul(tensor_2.clone());

        let output = module.forward(x);
        let grads = output.backward();

        let tensor_1_grad = tensor_1.grad(&grads).unwrap();
        let tensor_2_grad = tensor_2.grad(&grads).unwrap();
        let weight_grad = module.weight.grad(&grads).unwrap();
        let bias_grad = module.bias.grad(&grads).unwrap();

        weight_grad
            .to_data()
            .assert_approx_eq(&Data::from([-2.0, 2.0]), 3);
        bias_grad
            .to_data()
            .assert_approx_eq(&Data::from([2.0, 2.0]), 3);
        tensor_1_grad
            .to_data()
            .assert_approx_eq(&Data::zeros(tensor_1_grad.shape()), 3);
        tensor_2_grad
            .to_data()
            .assert_approx_eq(&Data::zeros(tensor_2_grad.shape()), 3);
    }
}<|MERGE_RESOLUTION|>--- conflicted
+++ resolved
@@ -21,26 +21,20 @@
 /// `Y = norm(X) * γ + β`
 #[derive(Module, Debug)]
 pub struct LayerNorm<B: Backend> {
-    weight: Param<Tensor<B, 1>>,
-    bias: Param<Tensor<B, 1>>,
+    gamma: Param<Tensor<B, 1>>,
+    beta: Param<Tensor<B, 1>>,
     epsilon: f64,
 }
 
 impl LayerNormConfig {
     /// Initialize a new [layer norm](LayerNorm) module.
-<<<<<<< HEAD
-    pub fn init<B: Backend>(&self) -> LayerNorm<B> {
-        let weight = Tensor::ones([self.d_model]);
-        let bias = Tensor::zeros([self.d_model]);
-=======
     pub fn init<B: Backend>(&self, device: &B::Device) -> LayerNorm<B> {
         let gamma = Tensor::ones([self.d_model], device);
         let beta = Tensor::zeros([self.d_model], device);
->>>>>>> a5bdf38c
 
         LayerNorm {
-            weight: Param::from(weight),
-            bias: Param::from(bias),
+            gamma: Param::from(gamma),
+            beta: Param::from(beta),
             epsilon: self.epsilon,
         }
     }
@@ -48,8 +42,8 @@
     /// Initialize a new [layer norm](LayerNorm) module with a [record](LayerNormRecord).
     pub fn init_with<B: Backend>(&self, record: LayerNormRecord<B>) -> LayerNorm<B> {
         LayerNorm {
-            weight: record.weight,
-            bias: record.bias,
+            gamma: record.gamma,
+            beta: record.beta,
             epsilon: self.epsilon,
         }
     }
@@ -68,8 +62,8 @@
         let input_normalized = input.sub(mean).div(var.sqrt().add_scalar(self.epsilon));
 
         input_normalized
-            .mul(self.weight.val().unsqueeze())
-            .add(self.bias.val().unsqueeze())
+            .mul(self.gamma.val().unsqueeze())
+            .add(self.beta.val().unsqueeze())
     }
 }
 
