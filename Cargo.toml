--- conflicted
+++ resolved
@@ -153,16 +153,11 @@
 portable-atomic-util = { version = "0.2.4", features = ["alloc"] }
 
 ### For the main burn branch. ###
-<<<<<<< HEAD
-# cubecl = { git = "https://github.com/tracel-ai/cubecl", default-features = false, rev = "ff34667accfe077d4a1cd48ae419868e142acfd6" }
-# cubecl-common = { git = "https://github.com/tracel-ai/cubecl", default-features = false, rev = "ff34667accfe077d4a1cd48ae419868e142acfd6" }
-=======
-cubecl = { git = "https://github.com/tracel-ai/cubecl", default-features = false, rev = "ff34667accfe077d4a1cd48ae419868e142acfd6" }
-cubecl-common = { git = "https://github.com/tracel-ai/cubecl", default-features = false, rev = "ff34667accfe077d4a1cd48ae419868e142acfd6" }
->>>>>>> cb0854c6
+cubecl = { git = "https://github.com/tracel-ai/cubecl", default-features = false, rev = "e0734dadca994b02b7dce3b77a575edb1fb2232e" }
+cubecl-common = { git = "https://github.com/tracel-ai/cubecl", default-features = false, rev = "e0734dadca994b02b7dce3b77a575edb1fb2232e" }
 ### For local development. ###
-cubecl = { path = "../cubecl/crates/cubecl", default-features = false }
-cubecl-common = { path = "../cubecl/crates/cubecl-common", default-features = false }
+# cubecl = { path = "../cubecl/crates/cubecl", default-features = false }
+# cubecl-common = { path = "../cubecl/crates/cubecl-common", default-features = false }
 ### For the release. ###
 # cubecl = { version = "0.4.0", default-features = false }
 # cubecl-common = { version = "0.4.0", default-features = false }
