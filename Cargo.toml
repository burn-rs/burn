[workspace]
# Try
# require version 2 to avoid "feature" additiveness for dev-dependencies
# https://doc.rust-lang.org/cargo/reference/resolver.html#feature-resolver-version-2
resolver = "2"

members = [
    "backend-comparison",
    "crates/*",
    "crates/burn-import/pytorch-tests",
    "crates/burn-import/onnx-tests",
    "examples/*",
    "examples/pytorch-import/model",
    "xtask",
]

exclude = [
    "examples/notebook",
    "examples/raspberry-pi-pico", # will cause dependency building issues otherwise
]

[workspace.package]
edition = "2021"
license = "MIT OR Apache-2.0"
readme = "README.md"
version = "0.16.0"

[workspace.dependencies]
atomic_float = "1"
bytemuck = "1.20.0"
candle-core = { version = "0.8" }
clap = { version = "4.5.21", features = ["derive"] }
colored = "2.1.0"
console_error_panic_hook = "0.1.7"
csv = "1.3.1"
dashmap = "6.1.0"
data-encoding = { version = "2.6.0", default-features = false, features = [
    "alloc",
] }
dirs = "5.0.1"
fake = "3.0.1"
flate2 = "1.0.35"
float-cmp = "0.10.0"
getrandom = { version = "0.2.15", default-features = false }
gix-tempfile = { version = "15.0.0", features = ["signals"] }
globwalk = "0.9.1"
hashbrown = "0.15.2"
hound = "3.5.1"
image = "0.25.5"
indicatif = "0.17.9"
js-sys = "0.3.72"
libm = "0.2.11"
log = { default-features = false, version = "0.4.22" }
md5 = "0.7.0"
paste = "1"
percent-encoding = "2.3.1"
polars = { version = "0.44.2", features = ["lazy"] }
pretty_assertions = "1.4.1"
proc-macro2 = "1.0.92"
protobuf = "3.7.1"
protobuf-codegen = "3.7.1"
quote = "1.0.37"
r2d2 = "0.8.10"
r2d2_sqlite = "0.25.0"
rayon = "1.10.0"
regex = "1.11.1"
reqwest = "0.12.9"
rmp-serde = "1.3.0"
rstest = "0.23.0"
rusqlite = "0.32.1"
rust-format = "0.3.4"
sanitize-filename = "0.6.0"
serde_bytes = { version = "0.11.15", default-features = false, features = [
    "alloc",
] } # alloc for no_std
serde_rusqlite = "0.36.0"
serial_test = "3.2.0"
spin = { version = "0.9.8", features = [
    "mutex",
    "spin_mutex",
    "portable-atomic",
] }
strum = "0.26.3"
strum_macros = "0.26.4"
syn = { version = "2.0.89", features = ["full", "extra-traits"] }
tempfile = "3.14.0"
thiserror = "2.0.3"
tokio = { version = "1.41.1", features = ["rt", "macros"] }
tracing-appender = "0.2.3"
tracing-core = "0.1.33"
tracing-subscriber = "0.3.18"
web-time = "1.1.0"
zip = "2.2.1"

# Async handling
async-channel = "2.3"
futures-lite = { version = "2.5.0", default-features = false }

# Terminal UI
ratatui = "0.29.0"

# WGPU stuff
text_placeholder = "0.5.1"
wgpu = "22.1.0"

# Benchmarks and Burnbench
arboard = "3.4.1"
github-device-flow = "0.2.0"
os_info = "3.8.2"
wsl = "0.1.0"

bincode = { version = "2.0.0-rc.3", features = [
    "alloc",
    "serde",
], default-features = false }

#
# The following packages disable the "std" feature for no_std compatibility
#
cfg-if = "1.0.0"
derive-new = { version = "0.7.0", default-features = false }

blas-src = { version = "0.10.0", default-features = false }
half = { version = "2.4.1", features = [
    "alloc",
    "num-traits",
    "serde",
], default-features = false }
matrixmultiply = { version = "0.3.9", default-features = false }
ndarray = { version = "0.16.1", default-features = false }
num-traits = { version = "0.2.19", default-features = false, features = [
    "libm",
] } # libm is for no_std
openblas-src = "0.10.9"
rand = { version = "0.8.5", default-features = false, features = [
    "std_rng",
] } # std_rng is for no_std
rand_distr = { version = "0.4.3", default-features = false }
serde = { version = "1.0.215", default-features = false, features = [
    "derive",
    "alloc",
] } # alloc is for no_std, derive is needed
serde_json = { version = "1.0.133", default-features = false }
uuid = { version = "1.11.0", default-features = false }

libc = "0.2.165"
nvml-wrapper = "0.10.0"
sysinfo = "0.32.1"
systemstat = "0.2.3"
tch = "0.18.0"

ahash = { version = "0.8.11", default-features = false }
portable-atomic-util = { version = "0.2.4", features = ["alloc"] }

### For the main burn branch. ###
<<<<<<< HEAD
# cubecl = { git = "https://github.com/tracel-ai/cubecl", default-features = false, rev = "2c09d4dd1ecb9f474e524dc47b05599edb7049e7" }
# cubecl-common = { git = "https://github.com/tracel-ai/cubecl", default-features = false, rev = "2c09d4dd1ecb9f474e524dc47b05599edb7049e7" }
=======
# cubecl = { git = "https://github.com/tracel-ai/cubecl", default-features = false, rev = "d8ebb40bc8c4900b0f1ee738b1dd0022b8d340e8" }
# cubecl-common = { git = "https://github.com/tracel-ai/cubecl", default-features = false, rev = "d8ebb40bc8c4900b0f1ee738b1dd0022b8d340e8" }
>>>>>>> 41f20691
### For local development. ###
cubecl = { path = "../cubecl/crates/cubecl", default-features = false }
cubecl-common = { path = "../cubecl/crates/cubecl-common", default-features = false }
### For the release. ###
# cubecl = { version = "0.3.0", default-features = false }
# cubecl-common = { version = "0.3.0", default-features = false }

### For xtask crate ###
tracel-xtask = { version = "~1.1" }

[profile.dev]
debug = 0 # Speed up compilation time and not necessary.<|MERGE_RESOLUTION|>--- conflicted
+++ resolved
@@ -153,13 +153,8 @@
 portable-atomic-util = { version = "0.2.4", features = ["alloc"] }
 
 ### For the main burn branch. ###
-<<<<<<< HEAD
-# cubecl = { git = "https://github.com/tracel-ai/cubecl", default-features = false, rev = "2c09d4dd1ecb9f474e524dc47b05599edb7049e7" }
-# cubecl-common = { git = "https://github.com/tracel-ai/cubecl", default-features = false, rev = "2c09d4dd1ecb9f474e524dc47b05599edb7049e7" }
-=======
 # cubecl = { git = "https://github.com/tracel-ai/cubecl", default-features = false, rev = "d8ebb40bc8c4900b0f1ee738b1dd0022b8d340e8" }
 # cubecl-common = { git = "https://github.com/tracel-ai/cubecl", default-features = false, rev = "d8ebb40bc8c4900b0f1ee738b1dd0022b8d340e8" }
->>>>>>> 41f20691
 ### For local development. ###
 cubecl = { path = "../cubecl/crates/cubecl", default-features = false }
 cubecl-common = { path = "../cubecl/crates/cubecl-common", default-features = false }
