--- conflicted
+++ resolved
@@ -153,13 +153,8 @@
 portable-atomic-util = { version = "0.2.2", features = ["alloc"] }
 
 ### For the main burn branch. ###
-<<<<<<< HEAD
 # cubecl = { git = "https://github.com/wingertge/cubecl", default-features = false, rev = "be19ceca3da78a7cb5d1993903ca78a7882e65e4" }
 # cubecl-common = { git = "https://github.com/wingertge/cubecl", default-features = false, rev = "be19ceca3da78a7cb5d1993903ca78a7882e65e4" }
-=======
-cubecl = { git = "https://github.com/tracel-ai/cubecl", default-features = false, rev = "99404b1e29946832a42b72a5c26d4cf42c67692e" }
-cubecl-common = { git = "https://github.com/tracel-ai/cubecl", default-features = false, rev = "99404b1e29946832a42b72a5c26d4cf42c67692e" }
->>>>>>> 5989cf3c
 ### For local development. ###
 cubecl = { path = "../cubecl/crates/cubecl", default-features = false }
 cubecl-common = { path = "../cubecl/crates/cubecl-common", default-features = false }
