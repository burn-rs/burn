--- conflicted
+++ resolved
@@ -2,10 +2,7 @@
 
 mod channel;
 mod client;
-<<<<<<< HEAD
-=======
 mod compute;
->>>>>>> 9466bb90
 mod id;
 mod memory_management;
 mod server;
@@ -17,55 +14,4 @@
 pub use compute::*;
 pub use memory_management::*;
 pub use server::*;
-<<<<<<< HEAD
-pub use storage::*;
-=======
-pub use storage::*;
-
-mod dummy;
-
-#[cfg(test)]
-mod tests {
-    use crate::dummy::{DummyDevice, DummyElementwiseAddition};
-    use alloc::{boxed::Box, vec::Vec};
-
-    use super::*;
-
-    #[test]
-    fn created_resource_is_the_same_when_read() {
-        let client = dummy::get(&DummyDevice);
-        let resource = Vec::from([0, 1, 2]);
-        let resource_description = client.create(resource.clone());
-
-        let obtained_resource = client.read(&resource_description);
-
-        assert_eq!(resource, obtained_resource)
-    }
-
-    #[test]
-    fn empty_allocates_memory() {
-        let client = dummy::get(&DummyDevice);
-        let size = 4;
-        let resource_description = client.empty(size);
-        let empty_resource = client.read(&resource_description);
-
-        assert_eq!(empty_resource.len(), 4);
-    }
-
-    #[test]
-    fn execute_elementwise_addition() {
-        let client = dummy::get(&DummyDevice);
-        let lhs = client.create([0, 1, 2].into());
-        let rhs = client.create([4, 4, 4].into());
-        let out = client.empty(3);
-
-        let kernel_description = Box::new(DummyElementwiseAddition);
-
-        client.execute(kernel_description, &[&lhs, &rhs, &out]);
-
-        let obtained_resource = client.read(&out);
-
-        assert_eq!(obtained_resource, Vec::from([4, 5, 6]))
-    }
-}
->>>>>>> 9466bb90
+pub use storage::*;