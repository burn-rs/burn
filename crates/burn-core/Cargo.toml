--- conflicted
+++ resolved
@@ -20,11 +20,8 @@
     "burn-tch?/default",
     "burn-tensor/default",
     "burn-wgpu?/default",
-<<<<<<< HEAD
     "burn-cuda?/default",
-=======
     "burn-autodiff?/default",
->>>>>>> ca3dcb9d
 ]
 std = [
     "burn-autodiff?/std",
@@ -83,12 +80,8 @@
 openblas = ["burn-ndarray?/blas-openblas"]
 openblas-system = ["burn-ndarray?/blas-openblas-system"]
 blas-netlib = ["burn-ndarray?/blas-netlib"]
-<<<<<<< HEAD
 autotune = ["burn-wgpu?/autotune", "burn-cuda?/autotune"]
-=======
-autotune = ["burn-wgpu?/autotune"]
 template = ["burn-wgpu?/template"]
->>>>>>> ca3dcb9d
 
 ndarray = ["burn-ndarray"]
 tch = ["burn-tch"]
