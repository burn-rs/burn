--- conflicted
+++ resolved
@@ -74,17 +74,6 @@
                 }
             }
 
-<<<<<<< HEAD
-=======
-            fn new_expand(_context: &mut CubeContext, val: f32) -> <Self as CubeType>::ExpandType {
-                let new_var = Variable::ConstantScalar {
-                    value: val as f64,
-                    elem: Self::as_elem(),
-                };
-                ExpandElement::Plain(new_var)
-            }
-
->>>>>>> 35345de6
             fn vectorized(val: f32, vectorization: UInt) -> Self {
                 if vectorization.val == 1 {
                     Self::new(val)
@@ -104,7 +93,10 @@
                 _context: &mut CubeContext,
                 val: f32,
             ) -> <Self as CubeType>::ExpandType {
-                let new_var = Variable::ConstantScalar(val as f64, Self::as_elem());
+                let new_var = Variable::ConstantScalar {
+                    value: val as f64,
+                    elem: Self::as_elem(),
+                };
                 ExpandElement::Plain(new_var)
             }
 
