--- conflicted
+++ resolved
@@ -17,11 +17,7 @@
 ///
 /// Each mode has its own set of functions to minimize cloning for unused backward states.
 #[derive(new)]
-<<<<<<< HEAD
-pub struct OpsPrep<Backward, B: Backend, S, const D: usize, const N: usize, Mode = Init> {
-=======
-pub struct OpsPrep<Backward, B, S, C, const D: usize, const N: usize, Mode = Init> {
->>>>>>> 57887e7a
+pub struct OpsPrep<Backward, B: Backend, S, C, const D: usize, const N: usize, Mode = Init> {
     nodes: [NodeRef; N],
     graphs: [Graph<B>; N],
     requirement: Requirement,
@@ -237,11 +233,7 @@
 }
 
 /// Enum used before finishing tracked and untracked operations.
-<<<<<<< HEAD
-pub enum OpsKind<BO, B: Backend, S, const D: usize, const N: usize> {
-=======
-pub enum OpsKind<BO, B, S, C, const D: usize, const N: usize> {
->>>>>>> 57887e7a
+pub enum OpsKind<BO, B: Backend, S, C, const D: usize, const N: usize> {
     /// Tracked operation preparation.
     Tracked(OpsPrep<BO, B, S, C, D, N, Tracked>),
     /// Untracked operation preparation.
@@ -278,13 +270,9 @@
     T: Backward<B, D, N, State = SB>,
     SB: Clone + Send + Sync + std::fmt::Debug + 'static,
 {
-<<<<<<< HEAD
     type Backend = B;
 
-    fn step(self: Box<Self>, grads: &mut Gradients<Self::Backend>) {
-        self.backward.backward(self.ops, grads);
-=======
-    fn step(self: Box<Self>, grads: &mut Gradients, checkpointer: &mut Checkpointer) {
+    fn step(self: Box<Self>, grads: &mut Gradients<Self::Backend>, checkpointer: &mut Checkpointer) {
         self.backward.backward(self.ops, grads, checkpointer);
     }
 
@@ -301,7 +289,6 @@
 impl<const N: usize> Step for UntrackedOpsStep<N> {
     fn step(self: Box<Self>, _grads: &mut Gradients, _checkpointer: &mut Checkpointer) {
         // Nothing to do
->>>>>>> 57887e7a
     }
 
     fn node(&self) -> NodeRef {
