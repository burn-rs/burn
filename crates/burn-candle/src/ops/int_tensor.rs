use burn_tensor::{
    ops::{BoolTensor, FloatTensor, IntElem, IntTensor, IntTensorOps},
    Bool, Device, Distribution, ElementConversion, Shape, TensorData,
};

use crate::{
    element::{CandleElement, FloatCandleElement, IntCandleElement},
    Candle, CandleTensor,
};

use super::base::{expand, permute, sign};

impl<F: FloatCandleElement, I: IntCandleElement> IntTensorOps<Self> for Candle<F, I> {
    fn int_empty(shape: Shape, device: &Device<Self>) -> IntTensor<Self> {
        super::base::empty(shape, device)
    }

    fn int_shape(tensor: &IntTensor<Self>) -> Shape {
        super::base::shape(tensor)
    }

    async fn int_into_data(tensor: IntTensor<Self>) -> TensorData {
        super::base::into_data(tensor)
    }

    fn int_from_data(data: TensorData, device: &Device<Self>) -> IntTensor<Self> {
        super::base::from_data(data, device)
    }

    fn int_device(tensor: &IntTensor<Self>) -> Device<Self> {
        super::base::device(tensor)
    }

    fn int_to_device(tensor: IntTensor<Self>, device: &Device<Self>) -> IntTensor<Self> {
        super::base::to_device(tensor, device)
    }

    fn int_reshape(tensor: IntTensor<Self>, shape: Shape) -> IntTensor<Self> {
        super::base::reshape(tensor, shape)
    }

    fn int_slice(tensor: IntTensor<Self>, indices: &[std::ops::Range<usize>]) -> IntTensor<Self> {
        super::base::slice(tensor, indices)
    }

    fn int_slice_assign(
        tensor: IntTensor<Self>,
        indices: &[std::ops::Range<usize>],
        value: IntTensor<Self>,
    ) -> IntTensor<Self> {
        super::base::slice_assign(tensor, indices, value)
    }

    fn int_into_float(tensor: IntTensor<Self>) -> FloatTensor<Self> {
        CandleTensor::new(tensor.tensor.to_dtype(F::DTYPE).unwrap())
    }

    fn int_mask_where(
        tensor: IntTensor<Self>,
        mask: BoolTensor<Self>,
        source: IntTensor<Self>,
    ) -> IntTensor<Self> {
        CandleTensor::new(
            mask.tensor
                .where_cond(&source.tensor, &tensor.tensor)
                .unwrap(),
        )
    }

    fn int_mask_fill(
        tensor: IntTensor<Self>,
        mask: BoolTensor<Self>,
        value: IntElem<Self>,
    ) -> IntTensor<Self> {
        CandleTensor::new(
            mask.tensor
                .where_cond(
                    &super::candle_utils::fill_like::<I>(value, &tensor.tensor),
                    &tensor.tensor,
                )
                .unwrap(),
        )
    }

    fn int_gather(
        dim: usize,
        tensor: IntTensor<Self>,
        indices: IntTensor<Self>,
    ) -> IntTensor<Self> {
        CandleTensor::new(tensor.tensor.gather(&indices.tensor, dim).unwrap())
    }

    fn int_scatter(
        dim: usize,
        tensor: IntTensor<Self>,
        indices: IntTensor<Self>,
        value: IntTensor<Self>,
    ) -> IntTensor<Self> {
        CandleTensor::new(
            tensor
                .tensor
                .scatter_add(&indices.tensor, &value.tensor, dim)
                .unwrap(),
        )
    }

    fn int_select(
        tensor: IntTensor<Self>,
        dim: usize,
        indices: IntTensor<Self>,
    ) -> IntTensor<Self> {
        CandleTensor::new(tensor.tensor.index_select(&indices.tensor, dim).unwrap())
    }

    fn int_select_assign(
        tensor: IntTensor<Self>,
        dim: usize,
        indices: IntTensor<Self>,
        value: IntTensor<Self>,
    ) -> IntTensor<Self> {
        CandleTensor::new(
            tensor
                .tensor
                .index_add(&indices.tensor, &value.tensor, dim)
                .unwrap(),
        )
    }

    fn int_cat(tensors: Vec<IntTensor<Self>>, dim: usize) -> IntTensor<Self> {
        super::base::cat(tensors, dim)
    }

    fn int_equal(lhs: IntTensor<Self>, rhs: IntTensor<Self>) -> BoolTensor<Self> {
        CandleTensor::new(lhs.tensor.eq(&rhs.tensor).unwrap())
    }

    fn int_equal_elem(lhs: IntTensor<Self>, rhs: IntElem<Self>) -> BoolTensor<Self> {
        CandleTensor::new(
            lhs.tensor
                .eq(&super::candle_utils::fill_like::<I>(rhs, &lhs.tensor))
                .unwrap(),
        )
    }

    fn int_greater(lhs: IntTensor<Self>, rhs: IntTensor<Self>) -> BoolTensor<Self> {
        CandleTensor::new(lhs.tensor.gt(&rhs.tensor).unwrap())
    }

    fn int_greater_elem(lhs: IntTensor<Self>, rhs: IntElem<Self>) -> BoolTensor<Self> {
        CandleTensor::new(
            lhs.tensor
                .gt(&super::candle_utils::fill_like::<I>(rhs, &lhs.tensor))
                .unwrap(),
        )
    }

    fn int_greater_equal(lhs: IntTensor<Self>, rhs: IntTensor<Self>) -> BoolTensor<Self> {
        CandleTensor::new(lhs.tensor.ge(&rhs.tensor).unwrap())
    }

    fn int_greater_equal_elem(lhs: IntTensor<Self>, rhs: IntElem<Self>) -> BoolTensor<Self> {
        CandleTensor::new(
            lhs.tensor
                .ge(&super::candle_utils::fill_like::<I>(rhs, &lhs.tensor))
                .unwrap(),
        )
    }

    fn int_lower(lhs: IntTensor<Self>, rhs: IntTensor<Self>) -> BoolTensor<Self> {
        CandleTensor::new(lhs.tensor.lt(&rhs.tensor).unwrap())
    }

    fn int_lower_elem(lhs: IntTensor<Self>, rhs: IntElem<Self>) -> BoolTensor<Self> {
        CandleTensor::new(
            lhs.tensor
                .lt(&super::candle_utils::fill_like::<I>(rhs, &lhs.tensor))
                .unwrap(),
        )
    }

    fn int_lower_equal(lhs: IntTensor<Self>, rhs: IntTensor<Self>) -> BoolTensor<Self> {
        CandleTensor::new(lhs.tensor.le(&rhs.tensor).unwrap())
    }

    fn int_lower_equal_elem(lhs: IntTensor<Self>, rhs: IntElem<Self>) -> BoolTensor<Self> {
        CandleTensor::new(
            lhs.tensor
                .le(&super::candle_utils::fill_like::<I>(rhs, &lhs.tensor))
                .unwrap(),
        )
    }

    fn int_add(lhs: IntTensor<Self>, rhs: IntTensor<Self>) -> IntTensor<Self> {
        CandleTensor::new(lhs.tensor.broadcast_add(&rhs.tensor).unwrap())
    }

    fn int_add_scalar(lhs: IntTensor<Self>, rhs: IntElem<Self>) -> IntTensor<Self> {
        CandleTensor::new((lhs.tensor + rhs.elem::<f64>()).unwrap())
    }

    fn int_sub(lhs: IntTensor<Self>, rhs: IntTensor<Self>) -> IntTensor<Self> {
        CandleTensor::new(lhs.tensor.broadcast_sub(&rhs.tensor).unwrap())
    }

    fn int_sub_scalar(lhs: IntTensor<Self>, rhs: IntElem<Self>) -> IntTensor<Self> {
        CandleTensor::new((lhs.tensor - rhs.elem::<f64>()).unwrap())
    }

    fn int_mul(lhs: IntTensor<Self>, rhs: IntTensor<Self>) -> IntTensor<Self> {
        CandleTensor::new(lhs.tensor.broadcast_mul(&rhs.tensor).unwrap())
    }

    fn int_mul_scalar(lhs: IntTensor<Self>, rhs: IntElem<Self>) -> IntTensor<Self> {
        CandleTensor::new((lhs.tensor * rhs.elem::<f64>()).unwrap())
    }

    fn int_div(lhs: IntTensor<Self>, rhs: IntTensor<Self>) -> IntTensor<Self> {
        CandleTensor::new(lhs.tensor.broadcast_div(&rhs.tensor).unwrap())
    }

    fn int_div_scalar(lhs: IntTensor<Self>, rhs: IntElem<Self>) -> IntTensor<Self> {
        // Candle implements scalar a/b as a * (1/b). With ints 1/b is rounded to 0 so we always obtain 0.
        panic!("Not supported by Candle")
    }

    fn int_remainder_scalar(lhs: IntTensor<Self>, rhs: IntElem<Self>) -> IntTensor<Self> {
        // Same problem as int_div_scalar.
        panic!("Not supported by Candle")
    }

    fn int_zeros(shape: Shape, device: &Device<Self>) -> IntTensor<Self> {
        CandleTensor::new(
<<<<<<< HEAD
            candle_core::Tensor::zeros(&shape.dims, I::DTYPE, &(device.clone()).into()).unwrap(),
=======
            candle_core::Tensor::zeros(shape.dims, I::DTYPE, &(*device).into()).unwrap(),
>>>>>>> a6f7a5e5
        )
    }

    fn int_ones(shape: Shape, device: &Device<Self>) -> IntTensor<Self> {
        CandleTensor::new(
<<<<<<< HEAD
            candle_core::Tensor::ones(&shape.dims, I::DTYPE, &(device.clone()).into()).unwrap(),
=======
            candle_core::Tensor::ones(shape.dims, I::DTYPE, &(*device).into()).unwrap(),
>>>>>>> a6f7a5e5
        )
    }

    fn int_sum(tensor: IntTensor<Self>) -> IntTensor<Self> {
        let sum = tensor.tensor.sum_all().unwrap().to_scalar::<I>().unwrap();
        CandleTensor::from_data(
            TensorData::new([sum].into(), [1]),
            Self::int_device(&tensor),
        )
    }

    fn int_sum_dim(tensor: IntTensor<Self>, dim: usize) -> IntTensor<Self> {
        CandleTensor::new(tensor.tensor.sum_keepdim(dim).unwrap())
    }

    fn int_prod(tensor: IntTensor<Self>) -> IntTensor<Self> {
        todo!("prod is not implemented for Candle IntTensor (see https://github.com/tracel-ai/burn/issues/1454)")
    }

    fn int_prod_dim(tensor: IntTensor<Self>, dim: usize) -> IntTensor<Self> {
        todo!("prod_int is not implemented for Candle IntTensor (see https://github.com/tracel-ai/burn/issues/1454)")
    }

    fn int_mean_dim(tensor: IntTensor<Self>, dim: usize) -> IntTensor<Self> {
        // Candle implements scalar a/b as a * (1/b). With ints 1/b is rounded to 0 so we always obtain 0.
        panic!("Not supported by Candle")
    }

    fn int_argmax(tensor: IntTensor<Self>, dim: usize) -> IntTensor<Self> {
        CandleTensor::new(
            tensor
                .tensor
                .argmax_keepdim(dim)
                .unwrap()
                .to_dtype(I::DTYPE)
                .unwrap(),
        )
    }

    fn int_argmin(tensor: IntTensor<Self>, dim: usize) -> IntTensor<Self> {
        CandleTensor::new(
            tensor
                .tensor
                .argmin_keepdim(dim)
                .unwrap()
                .to_dtype(I::DTYPE)
                .unwrap(),
        )
    }

    fn int_abs(tensor: IntTensor<Self>) -> IntTensor<Self> {
        // Ugly type conversion here as Candle does not support unary ops on ints
        CandleTensor::new(
            tensor
                .tensor
                .to_dtype(F::DTYPE)
                .unwrap()
                .abs()
                .unwrap()
                .to_dtype(I::DTYPE)
                .unwrap(),
        )
    }

    fn int_swap_dims(tensor: IntTensor<Self>, dim1: usize, dim2: usize) -> IntTensor<Self> {
        super::base::swap_dims(tensor, dim1, dim2)
    }

    fn int_narrow(
        tensor: IntTensor<Self>,
        dim: usize,
        start: usize,
        length: usize,
    ) -> IntTensor<Self> {
        super::base::narrow(tensor, dim, start, length)
    }

    fn int_chunk(tensor: IntTensor<Self>, chunks: usize, dim: usize) -> Vec<IntTensor<Self>> {
        super::base::chunk(tensor, chunks, dim)
    }

    fn int_random(
        shape: Shape,
        distribution: Distribution,
        device: &Device<Self>,
<<<<<<< HEAD
    ) -> IntTensor<Self, D> {
        let shape = &shape.dims;
        let device = &(device.clone()).into();
=======
    ) -> IntTensor<Self> {
        let shape = shape.dims;
        let device = &(*device).into();
>>>>>>> a6f7a5e5
        match distribution {
            Distribution::Default => CandleTensor::new(
                candle_core::Tensor::rand(0.elem::<F>(), 255.elem::<F>(), shape, device)
                    .unwrap()
                    .to_dtype(I::DTYPE)
                    .unwrap(),
            ),
            Distribution::Bernoulli(prob) => CandleTensor::new(
                candle_core::Tensor::rand(0.elem::<F>(), 1.elem::<F>(), shape.clone(), device)
                    .unwrap()
                    .to_dtype(I::DTYPE)
                    .unwrap()
                    .lt(&super::candle_utils::fill(prob, shape, I::DTYPE, device))
                    .unwrap()
                    .to_dtype(I::DTYPE)
                    .unwrap(),
            ),
            Distribution::Uniform(from, to) => CandleTensor::new(
                candle_core::Tensor::rand(from.elem::<F>(), to.elem::<F>(), shape, device).unwrap(),
            ),
            Distribution::Normal(mean, std) => CandleTensor::new(
                candle_core::Tensor::randn(mean.elem::<F>(), std.elem::<F>(), shape, device)
                    .unwrap(),
            ),
        }
    }

    fn int_permute(tensor: IntTensor<Self>, axes: &[usize]) -> IntTensor<Self> {
        super::base::permute(tensor, axes)
    }

    fn int_flip(tensor: IntTensor<Self>, axes: &[usize]) -> IntTensor<Self> {
        super::base::flip(tensor, axes)
    }

    fn int_expand(tensor: IntTensor<Self>, shape: Shape) -> IntTensor<Self> {
        expand(tensor, shape)
    }

    fn int_sign(tensor: IntTensor<Self>) -> IntTensor<Self> {
        sign(tensor)
    }
}<|MERGE_RESOLUTION|>--- conflicted
+++ resolved
@@ -230,21 +230,13 @@
 
     fn int_zeros(shape: Shape, device: &Device<Self>) -> IntTensor<Self> {
         CandleTensor::new(
-<<<<<<< HEAD
-            candle_core::Tensor::zeros(&shape.dims, I::DTYPE, &(device.clone()).into()).unwrap(),
-=======
-            candle_core::Tensor::zeros(shape.dims, I::DTYPE, &(*device).into()).unwrap(),
->>>>>>> a6f7a5e5
+            candle_core::Tensor::zeros(shape.dims, I::DTYPE, &(device.clone()).into()).unwrap(),
         )
     }
 
     fn int_ones(shape: Shape, device: &Device<Self>) -> IntTensor<Self> {
         CandleTensor::new(
-<<<<<<< HEAD
-            candle_core::Tensor::ones(&shape.dims, I::DTYPE, &(device.clone()).into()).unwrap(),
-=======
-            candle_core::Tensor::ones(shape.dims, I::DTYPE, &(*device).into()).unwrap(),
->>>>>>> a6f7a5e5
+            candle_core::Tensor::ones(shape.dims, I::DTYPE, &(device.clone()).into()).unwrap(),
         )
     }
 
@@ -330,15 +322,9 @@
         shape: Shape,
         distribution: Distribution,
         device: &Device<Self>,
-<<<<<<< HEAD
-    ) -> IntTensor<Self, D> {
-        let shape = &shape.dims;
+    ) -> IntTensor<Self> {
+        let shape = shape.dims;
         let device = &(device.clone()).into();
-=======
-    ) -> IntTensor<Self> {
-        let shape = shape.dims;
-        let device = &(*device).into();
->>>>>>> a6f7a5e5
         match distribution {
             Distribution::Default => CandleTensor::new(
                 candle_core::Tensor::rand(0.elem::<F>(), 255.elem::<F>(), shape, device)
