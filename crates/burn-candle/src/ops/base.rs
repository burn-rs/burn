--- conflicted
+++ resolved
@@ -14,16 +14,8 @@
     CandleTensor::new(candle_core::Tensor::cat(&tensors, dim).unwrap())
 }
 
-<<<<<<< HEAD
-pub fn from_data<E: CandleElement, const D: usize>(
-    data: TensorData,
-    device: &CandleDevice,
-) -> CandleTensor<E, D> {
+pub fn from_data<E: CandleElement>(data: TensorData, device: &CandleDevice) -> CandleTensor<E> {
     CandleTensor::from_data(data, device.clone())
-=======
-pub fn from_data<E: CandleElement>(data: TensorData, device: &CandleDevice) -> CandleTensor<E> {
-    CandleTensor::from_data(data, *device)
->>>>>>> a6f7a5e5
 }
 pub fn into_data<E: CandleElement>(tensor: CandleTensor<E>) -> TensorData {
     TensorData::new(
@@ -35,26 +27,14 @@
 pub fn to_device<E: CandleElement>(
     tensor: CandleTensor<E>,
     device: &CandleDevice,
-<<<<<<< HEAD
-) -> CandleTensor<E, D> {
+) -> CandleTensor<E> {
     CandleTensor::new(tensor.tensor.to_device(&(device.clone()).into()).unwrap())
 }
 
-pub fn empty<E: CandleElement, const D: usize>(
-    shape: Shape<D>,
-    device: &CandleDevice,
-) -> CandleTensor<E, D> {
+pub fn empty<E: CandleElement>(shape: Shape, device: &CandleDevice) -> CandleTensor<E> {
     CandleTensor::new(
-        candle_core::Tensor::zeros(&shape.dims, E::DTYPE, &(device.clone()).into()).unwrap(),
+        candle_core::Tensor::zeros(shape.dims, E::DTYPE, &(device.clone()).into()).unwrap(),
     )
-=======
-) -> CandleTensor<E> {
-    CandleTensor::new(tensor.tensor.to_device(&(*device).into()).unwrap())
-}
-
-pub fn empty<E: CandleElement>(shape: Shape, device: &CandleDevice) -> CandleTensor<E> {
-    CandleTensor::new(candle_core::Tensor::zeros(shape.dims, E::DTYPE, &(*device).into()).unwrap())
->>>>>>> a6f7a5e5
 }
 
 pub fn swap_dims<E: CandleElement>(
