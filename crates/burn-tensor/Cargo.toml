[package]
authors = ["nathanielsimard <nathaniel.simard.42@gmail.com>"]
categories = ["science", "no-std", "embedded", "wasm"]
description = "Tensor library with user-friendly APIs and automatic differentiation support"
documentation = "https://docs.rs/burn-tensor"
edition.workspace = true
keywords = ["deep-learning", "machine-learning", "tensor", "pytorch", "ndarray"]
license.workspace = true
name = "burn-tensor"
readme.workspace = true
repository = "https://github.com/tracel-ai/burn/tree/main/crates/burn-tensor"
version.workspace = true

[features]
cubecl = ["dep:cubecl"]
cubecl-cuda = ["cubecl", "cubecl/cuda"]
cubecl-hip = ["cubecl", "cubecl/hip"]
cubecl-wgpu = ["cubecl", "cubecl/wgpu"]
default = ["std", "repr"]
doc = ["default"]
experimental-named-tensor = []
export_tests = ["burn-tensor-testgen", "cubecl"]
repr = []
std = [
    "rand/std",
    "half/std",
    "num-traits/std",
    "burn-common/std",
    "burn-common/rayon",
    "colored",
]

[dependencies]
<<<<<<< HEAD
burn-common = { path = "../burn-common", version = "0.15.0", default-features = false }
burn-tensor-testgen = { path = "../burn-tensor-testgen", version = "0.15.0", optional = true }
cubecl = { workspace = true, optional = true, default-features = true }
=======
burn-common = { path = "../burn-common", version = "0.16.0", default-features = false }
burn-tensor-testgen = { path = "../burn-tensor-testgen", version = "0.16.0", optional = true }
cubecl = { workspace = true, optional = true }
>>>>>>> 5989cf3c

bytemuck = { workspace = true }
colored = { workspace = true, optional = true }
derive-new = { workspace = true }
half = { workspace = true, features = ["bytemuck"] }
num-traits = { workspace = true }
rand = { workspace = true }
rand_distr = { workspace = true }                    # use instead of statrs because it supports no_std

# The same implementation of HashMap in std but with no_std support (only needs alloc crate)
hashbrown = { workspace = true } # no_std compatible

# Serialization
serde = { workspace = true }
serde_bytes = { workspace = true }


[target.'cfg(not(target_has_atomic = "ptr"))'.dependencies]
portable-atomic-util = { workspace = true }

[dev-dependencies]
rand = { workspace = true, features = ["std", "std_rng"] } # Default enables std

[package.metadata.docs.rs]
features = ["doc"]
rustdoc-args = ["--cfg", "docsrs"]<|MERGE_RESOLUTION|>--- conflicted
+++ resolved
@@ -31,15 +31,9 @@
 ]
 
 [dependencies]
-<<<<<<< HEAD
-burn-common = { path = "../burn-common", version = "0.15.0", default-features = false }
-burn-tensor-testgen = { path = "../burn-tensor-testgen", version = "0.15.0", optional = true }
-cubecl = { workspace = true, optional = true, default-features = true }
-=======
 burn-common = { path = "../burn-common", version = "0.16.0", default-features = false }
 burn-tensor-testgen = { path = "../burn-tensor-testgen", version = "0.16.0", optional = true }
-cubecl = { workspace = true, optional = true }
->>>>>>> 5989cf3c
+cubecl = { workspace = true, optional = true, default-features = true }
 
 bytemuck = { workspace = true }
 colored = { workspace = true, optional = true }
