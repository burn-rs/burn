#![allow(clippy::single_range_in_vec_init)]

use alloc::vec::Vec;

use alloc::format;
use alloc::string::String;
use alloc::vec;

use burn_common::stub::RwLock;
use core::future::Future;
use core::iter::repeat;
use core::{fmt::Debug, ops::Range};
use serde::{Deserialize, Deserializer};

use serde::{Serialize, Serializer};

use crate::check::TensorCheck;
use crate::tensor::api::narrow::narrow;
use crate::{
    backend::Backend, check, ops::Device, Bool, Float, Int, Shape, TensorData, TensorKind,
};
use crate::{DType, Element, TensorPrimitive};

<<<<<<< HEAD
use super::TensorMetadata;
=======
use super::Transaction;
>>>>>>> 8be20328

/// A tensor with a given backend, shape and data type.
///
/// # Indexing
/// Indexing a tensor can be done using [`slice`](Tensor::slice) for all tensor types
/// or [`select`](Tensor::select) for numeric types.
///
/// ## Example
///
/// ```rust
/// use burn_tensor::backend::Backend;
/// use burn_tensor::Tensor;
/// use burn_tensor::Int;
///
/// fn example<B: Backend>() {
///     let device = Default::default();
///
///     let tensor = Tensor::<B, 2>::from_data(
///         [
///             [3.0, 4.9, 2.0],
///             [2.0, 1.9, 3.0],
///             [6.0, 1.5, 7.0],
///             [3.0, 4.9, 9.0],
///         ],
///         &device,
///     );
///
///     // Slice the tensor to get the second and third rows:
///     // [[2.0, 1.9, 3.0], [6.0, 1.5, 7.0]]
///     // The resulting tensor will have dimensions [2, 3].
///     let slice = tensor.clone().slice([1..3]);
///     println!("{slice}");
///
///     // Slice the tensor to get the first two rows and the first 2 columns:
///     // [[3.0, 4.9], [2.0, 1.9]]
///     // The resulting tensor will have dimensions [2, 2].
///     let slice = tensor.clone().slice([0..2, 0..2]);
///     println!("{slice}");
///
///     // Index the tensor along the dimension 1 to get the elements 0 and 2:
///     // [[3.0, 2.0], [2.0, 3.0], [6.0, 7.0], [3.0, 9.0]]
///     // The resulting tensor will have dimensions [4, 2]
///     let indices = Tensor::<B, 1, Int>::from_data([0, 2], &device);
///     let indexed = tensor.select(1, indices);
///     println!("{indexed}");
/// }
/// ```
#[derive(new, Clone, Debug)]
pub struct Tensor<B, const D: usize, K = Float>
where
    B: Backend,
    K: TensorKind<B>,
{
    pub(crate) primitive: K::Primitive,
}

impl<B, const D: usize, K, T> From<T> for Tensor<B, D, K>
where
    B: Backend,
    K: BasicOps<B>,
    T: Into<TensorData>,
{
    fn from(value: T) -> Self {
        Tensor::from_data(value.into(), &Default::default())
    }
}

impl<B, const D: usize, K> Tensor<B, D, K>
where
    B: Backend,
    K: BasicOps<B>,
{
    /// Converts the tensor into a primitive tensor.
    pub fn into_primitive(self) -> K::Primitive {
        self.primitive
    }

    /// Converts from a primitive tensor into a tensor.
    pub fn from_primitive(tensor: K::Primitive) -> Self {
        Self::new(tensor)
    }

    /// Create an empty tensor of the given shape.
    ///
    /// # Arguments
    ///
    /// - shape: The shape of the tensor.
    /// - device: The device where the tensor will be created.
    ///
    /// # Example
    /// ```rust
    /// use burn_tensor::backend::Backend;
    /// use burn_tensor::Tensor;
    ///
    /// fn example<B: Backend>() {
    ///    let device = Default::default();
    ///    // Create an empty tensor with dimensions [2, 3, 4].
    ///    let tensor = Tensor::<B, 3>::empty([2, 3, 4], &device);
    /// }
    /// ```
    pub fn empty<S: Into<Shape>>(shape: S, device: &B::Device) -> Self {
        let shape = shape.into();
        check!(TensorCheck::creation_ops::<D>("Empty", &shape.dims));
        Self::new(K::empty(shape, device))
    }

    /// Returns the dimensions of the current tensor.
    ///
    /// # Example
    /// ```rust
    /// use burn_tensor::backend::Backend;
    /// use burn_tensor::Tensor;
    ///
    /// fn example<B: Backend>() {
    ///   let device = Default::default();
    ///   let tensor = Tensor::<B, 3>::ones([2, 3, 4], &device);
    ///   let dims = tensor.dims(); // [2, 3, 4]
    ///   println!("{dims:?}");
    /// }
    /// ```
    pub fn dims(&self) -> [usize; D] {
        Self::shape(self).dims()
    }

    /// Returns the shape of the current tensor.
    ///
    /// # Example
    /// ```rust
    /// use burn_tensor::backend::Backend;
    /// use burn_tensor::Tensor;
    ///
    /// fn example<B: Backend>() {
    ///    let device = Default::default();
    ///    let tensor = Tensor::<B, 3>::ones([2, 3, 4], &device);
    ///    // Shape { dims: [2, 3, 4] }
    ///    let shape = tensor.shape();
    /// }
    /// ```
    pub fn shape(&self) -> Shape {
        self.primitive.shape()
    }

    /// Reshape the tensor to have the given shape.
    ///
    /// A `-1` in the shape is used to infer the remaining dimensions, e.g.: `[2, -1]`
    /// will reshape the tensor with [2, 3, 4] dimensions to [2, 12].
    ///
    /// A `0` in the shape instructs to keep the current dimension from the original tensor,
    /// e.g.: `[2, 0, 4]` will reshape the tensor with [2, 3, 4] dimensions to [2, 3, 4].
    /// This is useful when reshaping tensors with unknown dimensions and combining with `-1`
    /// to infer the remaining dimensions, e.g. `[0, -1]` will reshape the tensor
    /// with [1, 3, 4] dimensions to [1, 12].
    ///
    /// # Arguments
    /// - `shape`: The new shape of the tensor.
    ///
    /// # Panics
    /// - If the tensor contains more than one `-1` in the shape.
    /// - If the tensor contains values that are not positive (other than -1).
    /// - If the shape does not match the number of elements of the original shape.
    ///
    /// # Example
    ///
    /// ```rust
    /// use burn_tensor::backend::Backend;
    /// use burn_tensor::Tensor;
    ///
    /// fn example<B: Backend>() {
    ///    let device = Default::default();
    ///    // Create a tensor with dimensions [2, 3, 4]
    ///    let tensor = Tensor::<B, 3>::ones([2, 3, 4], &device);
    ///    // Reshape it to [2, 12], where 12 is inferred from the number of elements.
    ///    let reshaped = tensor.reshape([2, -1]);
    ///    println!("{reshaped}");
    /// }
    /// ```
    pub fn reshape<const D2: usize, S: ReshapeArgs<D2>>(self, shape: S) -> Tensor<B, D2, K> {
        // Convert reshape args to shape
        let shape = shape.into_shape(&self);
        Tensor::new(K::reshape(self.primitive, shape))
    }

    /// Transpose the tensor.
    ///
    /// # Arguments
    ///
    /// * `tensor` - The tensor to transpose.
    ///
    /// # Returns
    ///
    /// The transposed tensor.
    ///
    /// # Example
    ///
    /// ```rust
    /// use burn_tensor::backend::Backend;
    /// use burn_tensor::Tensor;
    ///
    /// fn example<B: Backend>() {
    ///     let device = Default::default();
    ///     // Create a 2D tensor of shape [2, 3]
    ///     let tensor = Tensor::<B, 2>::from_data([[1.0, -2.0, 3.0], [5.0, 9.0, 6.0]], &device);
    ///
    ///     // Transpose the tensor:
    ///     // [[1.0, 5.0], [-2.0, 9.0], [3.0, 6.0]]
    ///     // The resulting tensor will have dimensions [3, 2].
    ///     let transposed = tensor.transpose();
    ///     println!("{transposed}");
    /// }
    /// ```
    pub fn transpose(self) -> Tensor<B, D, K> {
        Tensor::new(K::transpose(self.primitive))
    }

    /// Swaps two dimensions of a tensor.
    ///
    /// # Arguments
    ///
    /// * `tensor` - The tensor to swap the dimensions of.
    /// * `dim1` - The first dimension to swap.
    /// * `dim2` - The second dimension to swap.
    ///
    /// # Returns
    ///
    /// The tensor with the dimensions swapped.
    ///
    /// # Example
    ///
    /// ```rust
    /// use burn_tensor::backend::Backend;
    /// use burn_tensor::Tensor;
    ///
    /// fn example<B: Backend>() {
    ///     let device = Default::default();
    ///     // Create a 2D tensor of shape [2, 3]
    ///     let tensor = Tensor::<B, 2>::from_data([[1.0, -2.0, 3.0], [5.0, 9.0, 6.0]], &device);
    ///
    ///     // Swap the dimensions 0 and 1 (equivalent to `tensor.transpose()`):
    ///     // [[1.0, 5.0], [-2.0, 9.0], [3.0, 6.0]]
    ///     // The resulting tensor will have dimensions [3, 2].
    ///     let swapped = tensor.swap_dims(0, 1);
    ///     println!("{swapped}");
    /// }
    /// ```
    pub fn swap_dims(self, dim1: usize, dim2: usize) -> Tensor<B, D, K> {
        check!(TensorCheck::swap_dims::<D>(dim1, dim2));
        Tensor::new(K::swap_dims(self.primitive, dim1, dim2))
    }

    /// Permute the dimensions of the tensor.
    ///
    /// # Arguments
    ///
    /// * `axes` - The new order of the dimensions. The length of the axes
    ///            must be equal to the number of dimensions of the tensor.
    ///            The values must be unique and in the range of the number of dimensions.
    ///            The values can be negative, in which case they are used as an offset from the end.
    ///
    /// # Returns
    ///
    /// The tensor with the dimensions permuted.
    ///
    /// # Example
    ///
    /// ```rust
    /// use burn_tensor::backend::Backend;
    /// use burn_tensor::Tensor;
    ///
    /// fn example<B: Backend>() {
    ///     let device = Default::default();
    ///     // Create a 2D tensor of shape [3, 2]
    ///     let tensor = Tensor::<B, 2>::from_data([[1.0, 5.0], [-2.0, 9.0], [3.0, 6.0]], &device);
    ///
    ///     // Permute the dimensions 1 and 0:
    ///     // [[1.0, -2.0, 3.0], [5.0, 9.0, 6.0]]
    ///     // The resulting tensor will have dimensions [3, 2].
    ///     let permuted = tensor.permute([1, 0]);
    ///     println!("{permuted}");
    /// }
    /// ```
    pub fn permute(self, axes: [isize; D]) -> Tensor<B, D, K> {
        // Convert the axes to usize and handle negative values without using vector
        let mut transformed_axes: [usize; D] = [0; D];
        for (i, &x) in axes.iter().enumerate() {
            transformed_axes[i] = if x < 0 {
                (D as isize + x) as usize
            } else {
                x as usize
            };
        }

        // Check if the axes are valid after the transformation
        check!(TensorCheck::permute(transformed_axes));

        Tensor::new(K::permute(self.primitive, &transformed_axes))
    }

    /// Moves the dimension(s) of input at the position(s) in source to the position(s) in destination.
    ///
    /// Other dimensions of input that are not explicitly moved remain in their original order and appear
    /// at the positions not specified in destination.
    ///
    /// # Arguments
    ///
    /// * `src` - The dimension(s) to move. The values must be unique and in the range of the number of dimensions.
    ///              The values can be negative, in which case they are used as an offset from the end.
    ///
    /// * `dst` - Destination positions for each of the original dims. These must also be unique.
    ///
    /// # Panics
    ///
    /// - If the source and destination dimensions are not of the same length.
    /// - If the source and destination vectors contain duplicate values.
    /// - If the source and destination vectors contain values that are out of bounds.
    ///
    /// # Returns
    ///
    /// The tensor with the dimensions moved.
    ///
    /// # Example
    ///
    /// ```rust
    /// use burn_tensor::backend::Backend;
    /// use burn_tensor::Tensor;
    ///
    /// fn example<B: Backend>() {
    ///     let device = Default::default();
    ///     // Create a 3D tensor of shape [3, 2, 1]
    ///     let tensor = Tensor::<B, 3>::from_data([[[1.0], [5.0]], [[-2.0], [9.0]], [[3.0], [6.0]]], &device);
    ///
    ///     // Move the dimensions 0 and 1:
    ///     // [[[1.0], [-2.0], [3.0]], [[5.0], [9.0], [6.0]]]
    ///     // The resulting tensor will have dimensions [2, 3, 1].
    ///     let moved = tensor.movedim(1, 0);
    ///     println!("{moved}");
    /// }
    /// ```
    // This is a syntactic sugar for `permute`. It is used widely enough, so we define a separate Op
    // for it
    pub fn movedim<S1: MovedimArgs, S2: MovedimArgs>(self, src: S1, dst: S2) -> Tensor<B, D, K> {
        let source_dims = src.into_dim_vec::<D>();
        let destination_dims = dst.into_dim_vec::<D>();

        check!(TensorCheck::movedim_args_length(
            &source_dims,
            &destination_dims
        ));

        let mut m = [-1; D];
        for (&d, &s) in destination_dims.iter().zip(source_dims.iter()) {
            m[d] = s as isize;
        }
        let mut axes: [isize; D] = [0; D];
        let mut source_i = 0;
        for (dest_i, item) in axes.iter_mut().enumerate().take(D) {
            *item = if m[dest_i] != -1 {
                m[dest_i]
            } else {
                while source_dims.contains(&source_i) {
                    source_i += 1;
                }
                let result = source_i as isize;
                source_i += 1;
                result
            };
        }

        self.permute(axes)
    }

    /// Reverse the order of elements in the tensor along the given dimensions.
    ///
    /// # Arguments
    ///
    /// * `axes` - The dimensions to reverse. The values must be unique and in the range of the number of dimensions.
    ///            The values can be negative, in which case they are used as an offset from the end.
    ///
    /// # Returns
    ///
    /// The tensor with the axes flipped.
    ///
    /// # Example
    ///
    /// ```rust
    /// use burn_tensor::backend::Backend;
    /// use burn_tensor::Tensor;
    ///
    /// fn example<B: Backend>() {
    ///     let device = Default::default();
    ///     // Create a 2D tensor with dimensions [4, 3]
    ///     let tensor = Tensor::<B, 2>::from_data(
    ///         [
    ///             [3.0, 4.9, 2.0],
    ///             [2.0, 1.9, 3.0],
    ///             [4.0, 5.9, 8.0],
    ///             [1.4, 5.8, 6.0],
    ///         ],
    ///         &device,
    ///     );
    ///
    ///     // Flip the elements in dimensions 0 and 1:
    ///     // [[6.0, 5.8, 1.4],
    ///     //  [8.0, 5.9, 4.0],
    ///     //  [3.0, 1.9, 2.0],
    ///     //  [2.0, 4.9, 3.0]]
    ///     // The resulting tensor will have dimensions [4, 3].
    ///     let flipped = tensor.flip([0, 1]);
    ///     println!("{flipped}");
    /// }
    /// ```
    pub fn flip<const N: usize>(self, axes: [isize; N]) -> Tensor<B, D, K> {
        // Convert the axes to usize and handle negative values without using vector
        let mut transformed_axes: [usize; N] = [0; N];
        for (i, &x) in axes.iter().enumerate() {
            transformed_axes[i] = if x < 0 {
                (D as isize + x) as usize
            } else {
                x as usize
            };
        }

        // Check if the axes are valid
        check!(TensorCheck::flip(D, &transformed_axes));

        Tensor::new(K::flip(self.primitive, &transformed_axes))
    }

    /// Flatten the tensor along a given range of dimensions.
    ///
    /// This function collapses the specified range of dimensions into a single dimension,
    /// effectively flattening the tensor in that range.
    ///
    /// # Arguments
    ///
    /// - `start_dim`: The starting dimension of the range to be flattened.
    /// - `end_dim`: The ending dimension of the range to be flattened (inclusive).
    ///
    /// # Type Parameters
    ///
    /// - `D2`: The resulting number of dimensions in the flattened tensor.
    ///
    /// # Returns
    ///
    /// A new `Tensor<B, D2, K>` instance with the specified range of dimensions flattened.
    ///
    /// # Example
    ///
    /// ```rust
    ///
    /// use burn_tensor::backend::Backend;
    /// use burn_tensor::{Tensor, Shape};
    ///
    /// fn example<B: Backend>() {
    ///     let device = Default::default();
    ///     // Create a 3D tensor with dimensions [2, 3, 4]
    ///     let tensor = Tensor::<B, 3>::ones(Shape::new([2, 3, 4]), &device);
    ///
    ///     // Flatten the tensor from dimensions 1 to 2 (inclusive).
    ///     // The resulting tensor will have dimensions [2, 12]
    ///     let flattened: Tensor<B, 2> = tensor.flatten(1, 2);
    ///     println!("{flattened}");
    /// }
    /// ```
    pub fn flatten<const D2: usize>(self, start_dim: usize, end_dim: usize) -> Tensor<B, D2, K> {
        check!(TensorCheck::flatten::<D, D2>(start_dim, end_dim));

        let current_dims = self.shape().dims;
        let mut new_dims: [usize; D2] = [0; D2];
        let mut flatten_dims = 1;

        for i in current_dims[start_dim..=end_dim].iter() {
            flatten_dims *= i;
        }

        new_dims[..start_dim].copy_from_slice(&current_dims[..start_dim]);
        new_dims[start_dim] = flatten_dims;
        new_dims[start_dim + 1..].copy_from_slice(&current_dims[end_dim + 1..]);

        Tensor::new(K::reshape(self.primitive, new_dims.into()))
    }

    /// Squeeze the tensor along the given dimension, removing the specified dimension
    /// of size one, and effectively reducing the rank of the tensor by one.
    ///
    /// # Arguments
    ///
    /// - `dim`: The dimension to be squeezed.
    ///
    /// # Type Parameters
    ///
    ///  - 'D2': The resulting number of dimensions in the squeezed tensor.
    ///
    /// # Returns
    ///
    /// A new `Tensor<B, D2, K>` instance with the specified dimension removed.
    ///
    /// # Example
    ///
    /// ```rust
    ///
    /// use burn_tensor::backend::Backend;
    /// use burn_tensor::{Tensor, Shape};
    ///
    /// fn example<B: Backend>() {
    ///     let device = Default::default();
    ///     // Create a 3D tensor with dimensions [3, 1, 3]
    ///     let tensor = Tensor::<B, 3>::from_data(
    ///         [[[3.0, 4.9, 2.0]], [[2.0, 1.9, 3.0]], [[4.0, 5.9, 8.0]]],
    ///         &device,
    ///     );
    ///
    ///     // Squeeze the dimension 1.
    ///     // The resulting tensor will have dimensions [3, 3].
    ///     let squeezed = tensor.squeeze::<2>(1);
    ///     println!("{squeezed}");
    /// }
    /// ```
    pub fn squeeze<const D2: usize>(self, dim: usize) -> Tensor<B, D2, K> {
        check!(TensorCheck::squeeze::<D2>(dim, &self.shape().dims));

        let current_dims = self.shape().dims;
        let mut new_dims: [usize; D2] = [0; D2];

        new_dims[..dim].copy_from_slice(&current_dims[..dim]);
        new_dims[dim..].copy_from_slice(&current_dims[dim + 1..]);

        Tensor::new(K::reshape(self.primitive, new_dims.into()))
    }

    /// Removes specified dimensions of size 1 from a tensor's shape. This function takes a tensor and
    /// an array of dimensions (`dims`) to be squeezed. If `dims` is provided, only the dimensions
    /// specified in this array will be removed. Each dimension in `dims` should correspond to a size of 1
    /// in the tensor; otherwise, the dimension will not be squeezed. If `dims` is empty, all single-dimensional entries
    /// in the tensor will be removed. If entries in `dims` are negative, then dimensions will be counted
    /// from the back.
    ///
    /// # Arguments
    ///
    /// - `dims`: The dimension(s) to be squeezed.
    ///
    /// # Type Parameters
    ///
    ///  - 'D2': The resulting number of dimensions in the squeezed tensor.
    ///
    /// # Returns
    ///
    /// A new `Tensor<B, D2, K>` instance with the specified dimensions removed.
    ///
    /// # Example
    ///
    /// ```rust
    ///
    /// use burn_tensor::backend::Backend;
    /// use burn_tensor::{Tensor, Shape};
    ///
    /// fn example<B: Backend>() {
    ///     let device = Default::default();
    ///     // Create a 4D tensor with dimensions [2, 1, 4, 1]
    ///     let tensor = Tensor::<B, 4>::ones(Shape::new([2, 1, 4, 1]), &device);
    ///
    ///     // Squeeze the dimensions 1 and 3.
    ///     // The resulting tensor will have dimensions [2, 4].
    ///     let squeezed: Tensor<B, 2> = tensor.squeeze_dims(&[1, 3]);
    ///     println!("{squeezed}");
    /// }
    /// ```
    pub fn squeeze_dims<const D2: usize>(self, dims: &[isize]) -> Tensor<B, D2, K> {
        let current_dims = self.shape().dims;
        let mut dim_indices: Vec<usize>;

        // Check if dims is empty, if yes then assign dim_indices all single-dimensional entries
        if dims.is_empty() {
            dim_indices = current_dims
                .iter()
                .enumerate()
                .filter_map(|(index, &dim)| if dim == 1 { Some(index) } else { None })
                .collect();
        } else {
            // If negative dims, count from the back
            dim_indices = dims
                .iter()
                .map(|&d| {
                    if d < 0 {
                        (current_dims.len() as isize + d) as usize
                    } else {
                        d as usize
                    }
                })
                .collect();
        }

        // Sort indices and remove duplicates
        dim_indices.sort_unstable();
        dim_indices.dedup();

        // Make sure squeeze_dims doesn't result in a tensor with < 1 dimensions
        check!(TensorCheck::squeeze_dims_input::<D2>(
            &dim_indices,
            &current_dims
        ));

        // Calculate new dimensions
        let mut new_dims = Vec::new();
        for (index, &dim_size) in current_dims.iter().enumerate() {
            // Exclude the dimension if it's explicitly marked for squeezing
            if dim_indices.contains(&index) {
                check!(TensorCheck::squeeze::<D2>(index, &current_dims));
                continue;
            }
            new_dims.push(dim_size);
        }

        // Check that after squeezing, we still respect the D2 size
        check!(TensorCheck::squeeze_dims_len::<D2>(new_dims.len()));

        Tensor::new(K::reshape(self.primitive, new_dims.into()))
    }

    /// Unsqueeze the current tensor. Create new dimensions to fit the given size.
    ///
    /// If the output size is higher than the current tensor.
    ///
    /// # Example
    ///
    /// ```rust
    /// use burn_tensor::backend::Backend;
    /// use burn_tensor::{Tensor, Shape};
    ///
    /// fn example<B: Backend>() {
    ///     let device = Default::default();
    ///     // Create a 2D tensor with dimensions [3, 3]
    ///     let tensor = Tensor::<B, 2>::ones(Shape::new([3, 3]), &device);
    ///     // Unsqueeze the tensor up to 4 dimensions.
    ///     // The resulting tensor will have dimensions [1, 1, 3, 3].
    ///     let unsqueezed = tensor.unsqueeze::<4>();
    ///     println!("{unsqueezed}");
    /// }
    /// ```
    pub fn unsqueeze<const D2: usize>(self) -> Tensor<B, D2, K> {
        check!(TensorCheck::unsqueeze::<D, D2>());

        let mut dims = [1; D2];
        let num_ones = D2 - D;
        let shape = self.shape();

        dims[num_ones..(D + num_ones)].copy_from_slice(&shape.dims[..D]);

        let shape = Shape::new(dims);
        self.reshape(shape)
    }

    /// Creates a new tensor with a dimension of size one inserted at the specified position.
    ///
    /// # Example
    ///
    /// ```rust
    /// use burn_tensor::backend::Backend;
    /// use burn_tensor::{Tensor, Shape};
    ///
    /// fn example<B: Backend>() {
    ///     let device = Default::default();
    ///     // Create a 2D tensor with dimensions [3, 3]
    ///     let tensor = Tensor::<B, 2>::ones(Shape::new([3, 3]), &device);
    ///     // Unsqueeze the dimension 1.
    ///     // The resulting tensor will have dimensions [3, 1, 3].
    ///     let unsqueezed: Tensor<B, 3> = tensor.unsqueeze_dim(1);
    ///     println!("{unsqueezed}");
    /// }
    /// ```
    pub fn unsqueeze_dim<const D2: usize>(self, dim: usize) -> Tensor<B, D2, K> {
        check!(TensorCheck::unsqueeze_dim::<D, D2>(dim));

        let mut dims = [1; D2];
        let shape = self.shape();

        dims[0..dim].copy_from_slice(&shape.dims[0..dim]);

        if dim < D {
            dims[dim] = 1;
            dims[(dim + 1)..].copy_from_slice(&shape.dims[dim..]);
        } else {
            dims[dim] = 1;
        }

        let shape = Shape::new(dims);
        self.reshape(shape)
    }

    /// Creates a new tensor with added dimensions of size one inserted at the specified indices.
    /// The indices can be negative, in which case they are counted from the last to the first dimension.
    /// the axes can contain duplicates, in which case the number of dimensions inserted at the index
    /// is the number of duplicates.
    /// # Example
    ///
    /// ```rust
    /// use burn_tensor::backend::Backend;
    /// use burn_tensor::{Tensor, Shape};
    ///
    /// fn example<B: Backend>() {
    ///     let device = Default::default();
    ///     // Create a 3D tensor with dimensions [3, 4, 5]
    ///     let tensor = Tensor::<B, 3>::ones(Shape::new([3, 4, 5]), &device);
    ///     // Unsqueeze the leading dimension (0) once and the trailing dimension (-1) twice.
    ///     // The resulting tensor will have dimensions [1, 3, 4, 5, 1, 1].
    ///     let unsqueezed: Tensor<B, 6> = tensor.unsqueeze_dims(&[0, -1, -1]);
    ///     println!("{unsqueezed}");
    /// }
    /// ```
    pub fn unsqueeze_dims<const D2: usize>(self, axes: &[isize]) -> Tensor<B, D2, K> {
        let mut new_dims = [1; D2];
        let old_dims = self.shape().dims;
        //for checking if the dimension is in the acceptable range

        //part 1: convert the negative indices to positive
        let mut neg_offset = D2;
        let mut dim_indices = axes
            .iter()
            .map(|d| {
                // check if the dimension is in the acceptable range
                check!(TensorCheck::unsqueeze_dims::<{ D2 }>(*d));
                (if *d < 0 {
                    neg_offset -= 1; // handle multiple negative indices (decrease dim value in reverse)
                    d + neg_offset as isize + 1
                } else {
                    *d
                }) as usize
            })
            .collect::<Vec<usize>>();

        //sort the indices
        dim_indices.sort_unstable();

        //Now use this to copy the chunks of the dims
        let mut prev_idx: usize = 0;
        let mut current_left_b: usize = 0;
        let mut current_right_b: usize = 0;
        let mut offset: usize = 0;
        dim_indices.iter().for_each(|d| {
            //check if there is space for at least one dimension
            if prev_idx < *d {
                current_right_b = *d - offset;
                //copy the chunks of the dims
                if current_right_b < D {
                    new_dims[prev_idx..*d]
                        .copy_from_slice(&old_dims[current_left_b..current_right_b]);
                } else {
                    new_dims[prev_idx..*d].copy_from_slice(&old_dims[current_left_b..]);
                }
                prev_idx = *d + 1;
                //offset is equal to the number of extracted elements from the original shape
                offset += current_right_b - current_left_b;
                current_left_b = current_right_b;
            } else {
                //it's sorted so the only reason this would happen
                //is if multiple indices are the same
                prev_idx += 1;
            }
        });
        //copy over anything past the index of the last new dimension
        if current_left_b < D {
            new_dims[prev_idx..].copy_from_slice(&old_dims[current_left_b..]);
        }

        //lastly, create the shape and reshape
        let shape = Shape::new(new_dims);
        self.reshape(shape)
    }

    /// Returns a tensor containing the elements selected from the given ranges.
    ///
    /// # Arguments
    ///
    /// * `ranges` - A type implementing the `RangesArg` trait, which can be:
    ///   - An array of `core::ops::Range<usize>`
    ///   - An array of `Option<(i64, i64)>`
    ///   - An array of `(i64, i64)` tuples
    ///
    /// # Behavior
    ///
    /// - Supports partial and full slicing in any number of dimensions.
    /// - Missing ranges are treated as full slices if D > D2.
    /// - Handles negative indices by wrapping around from the end of the dimension.
    /// - Clamps ranges to the tensor's dimensions if they exceed the bounds.
    /// - For `Option<(i64, i64)>` ranges, `None` selects the full range of that dimension.
    ///
    /// # Panics
    ///
    /// - If the number of ranges provided exceeds the tensor's dimensions.
    /// - If a range is descending (e.g., 2..1) or empty (e.g., 1..1).
    ///
    /// # Examples
    ///
    /// ```rust
    /// use burn_tensor::backend::Backend;
    /// use burn_tensor::{Tensor, Shape};
    ///
    /// fn example<B: Backend>() {
    ///     let device = B::Device::default();
    ///
    ///     // 1D slicing
    ///     let tensor = Tensor::<B, 1, burn_tensor::Int>::arange(0..5, &device);
    ///     let slice = tensor.slice([1..4]);
    ///     assert_eq!(slice.into_data().to_vec::<i32>().unwrap(), vec![1i32, 2, 3]);
    ///
    ///     // 2D slicing
    ///     let tensor = Tensor::<B, 2>::ones(Shape::new([3, 4]), &device);
    ///     let slice = tensor.slice([1..3, 0..2]);
    ///     assert_eq!(slice.dims(), [2, 2]);
    ///
    ///     // Using negative indices
    ///     let tensor = Tensor::<B, 1, burn_tensor::Int>::arange(0..5, &device);
    ///     let slice = tensor.slice([(1, -1)]); // Equivalent to 1..4
    ///     assert_eq!(slice.into_data().to_vec::<i32>().unwrap(), vec![1i32, 2, 3]);
    ///
    ///     // Using Option<(i64, i64)>
    ///     let tensor = Tensor::<B, 1, burn_tensor::Int>::arange(0..12, &device).reshape([3, 4]);
    ///     let slice = tensor.slice([Some((1, -1)), None]); // Select rows 1 and 2, all columns
    ///     assert_eq!(slice.dims(), [2, 4]);
    /// }
    /// ```
    ///
    /// # Note
    ///
    /// This function uses the `RangesArg` trait for flexible range specification. The trait
    /// handles the conversion of various range formats and applies clamping and negative
    /// index handling internally.
    pub fn slice<const D2: usize, R: RangesArg<D2>>(self, ranges: R) -> Self {
        let ranges = ranges.into_ranges(self.shape());

        check!(TensorCheck::slice::<D, D2>(&self.shape(), &ranges));
        Self::new(K::slice(self.primitive, &ranges))
    }

    /// Returns a copy of the current tensor with the selected elements changed to the new ones at
    /// the selected indices.
    ///
    /// # Panics
    ///
    /// - If a range exceeds the number of elements on a dimension.
    /// - If the given values don't match the given ranges.
    ///
    /// # Example
    ///
    /// ```rust
    /// use burn_tensor::backend::Backend;
    /// use burn_tensor::Tensor;
    ///
    /// fn example<B: Backend>() {
    ///     let device = B::Device::default();
    ///     let tensor = Tensor::<B, 3>::ones([2, 3, 3], &device);
    ///     let values = Tensor::<B, 3>::zeros([1, 1, 1], &device);
    ///     let tensor_sliced = tensor.slice_assign([0..1, 0..1, 0..1], values);
    ///     println!("{:?}", tensor_sliced.dims()); // [2, 3, 3]
    /// }
    /// ```
    pub fn slice_assign<const D2: usize>(
        self,
        ranges: [core::ops::Range<usize>; D2],
        values: Self,
    ) -> Self {
        check!(TensorCheck::slice_assign::<D, D2>(
            &self.shape(),
            &values.shape(),
            &ranges
        ));
        Self::new(K::slice_assign(self.primitive, &ranges, values.primitive))
    }

    /// Returns the device of the current tensor.
    pub fn device(&self) -> B::Device {
        K::device(&self.primitive)
    }

    /// Returns a new tensor on the given device.
    pub fn to_device(self, device: &B::Device) -> Self {
        Self::new(K::to_device(self.primitive, device))
    }

    /// Converts the data of the current tensor.
    ///
    /// # Note
    ///
    /// For better performance, prefer using a [Transaction](Transaction) when reading multiple
    /// tensors at once. This may improve laziness, especially if executed on a different
    /// thread in native environments.
    pub fn into_data(self) -> TensorData {
        crate::try_read_sync(self.into_data_async()).expect(
            "Failed to read tensor data synchronously.
        This can happen on platforms that don't support blocking futures like WASM.
        If possible, try using into_data_async instead.",
        )
    }

    /// Converts the data of the current tensor.
    ///
    /// # Note
    ///
    /// For better performance, prefer using a [Transaction](Transaction) when reading multiple
    /// tensors at once. This may improve laziness, especially if executed on a different
    /// thread in native environments.
    pub fn to_data(&self) -> TensorData {
        self.clone().into_data()
    }

    /// Returns the data of the current tensor.
    pub async fn into_data_async(self) -> TensorData {
        K::into_data_async(self.primitive).await
    }

    /// Returns the data of the current tensor.
    pub async fn to_data_async(&self) -> TensorData {
        self.clone().into_data_async().await
    }

    /// Create a tensor from the given data on the given device.
    pub fn from_data<T>(data: T, device: &B::Device) -> Self
    where
        T: Into<TensorData>,
    {
        let data = data.into();
        check!(TensorCheck::creation_ops::<D>(
            "From Data",
            data.shape.as_slice()
        ));
        Self::new(K::from_data(data, device))
    }

    /// Repeat the tensor along the given dimension.
    ///
    ///
    /// # Arguments
    /// - `dim`: The dimension to repeat.
    /// - `times`: The number of times to repeat the tensor along the given dimension in the new tensor.
    ///
    /// # Returns
    ///
    /// A new tensor with the given dimension repeated `times` times.
    ///
    /// # Example
    ///
    /// ```rust
    /// use burn_tensor::backend::Backend;
    /// use burn_tensor::Tensor;
    ///
    /// fn example<B: Backend>() {
    ///     let device = Default::default();
    ///     // Create a 2D tensor with dimensions [3, 2]
    ///     let tensor = Tensor::<B, 2>::from_data([[3.0, 4.9], [2.0, 1.9], [4.0, 5.9]], &device);
    ///
    ///     // Repeat the tensor along the dimension 0 twice.
    ///     // [[3.0, 4.9], [2.0, 1.9], [4.0, 5.9], [3.0, 4.9], [2.0, 1.9], [4.0, 5.9]]
    ///     // The resulting tensor will have dimensions [6, 2].
    ///     let repeated = tensor.repeat_dim(0, 2);
    ///     println!("{repeated}");
    /// }
    /// ```
    pub fn repeat_dim(self, dim: usize, times: usize) -> Self {
        Self::new(K::repeat_dim(self.primitive, dim, times))
    }

    /// Repeat the tensor along the given dimensions.
    /// # Arguments
    /// - `sizes`: Borrowed slice of the number of times to repeat each dimension.
    ///
    /// # Returns
    ///
    /// A new tensor with the given dimensions repeated `times` times.
    ///
    /// # Example
    ///
    /// ```rust
    ///
    /// use burn_tensor::backend::Backend;
    /// use burn_tensor::Tensor;
    ///
    /// fn example<B: Backend>() {
    ///     let device = Default::default();
    ///     // Create a 2D tensor with dimensions [3, 2]
    ///     let tensor = Tensor::<B, 2>::from_data([[3.0, 4.9], [2.0, 1.9], [4.0, 5.9]], &device);
    ///
    ///     // Repeat the tensor along the dimension 0 twice and the dimension 0 once.
    ///     // [[3.0, 4.9], [2.0, 1.9], [4.0, 5.9], [3.0, 4.9], [2.0, 1.9], [4.0, 5.9]]
    ///     // The resulting tensor will have dimensions [6, 2].
    ///     let repeated = tensor.repeat(&[2, 1]);
    /// }
    /// ```
    pub fn repeat(self, sizes: &[usize]) -> Self {
        let mut tensor = self;
        for (dim, &times) in sizes.iter().enumerate() {
            if times > 1 {
                tensor = tensor.repeat_dim(dim, times);
            }
        }
        tensor
    }

    /// Applies element-wise equal comparison and returns a boolean tensor.
    ///
    /// # Panics
    ///
    /// If the two tensors don't have the same shape.
    ///
    /// # Example
    ///
    /// ```rust
    /// use burn_tensor::backend::Backend;
    /// use burn_tensor::Tensor;
    ///
    /// fn example<B: Backend>() {
    ///     let device = Default::default();
    ///     let t1 = Tensor::<B, 2>::from_data([[2.0, 4.9], [2.0, 1.9], [4.0, 5.9]], &device);
    ///     let t2 = Tensor::<B, 2>::from_data([[3.0, 4.9], [2.0, 1.9], [4.0, 5.9]], &device);
    ///     // Compare the elements of the two 2D tensors with dimensions [3, 2].
    ///     // [[false, true], [true, true], [true, true]]
    ///     let equal = t1.equal(t2);
    ///     println!("{equal}");
    /// }
    /// ```
    pub fn equal(self, other: Self) -> Tensor<B, D, Bool> {
        check!(TensorCheck::binary_ops_ew("Equal", &self, &other));
        Tensor::new(K::equal(self.primitive, other.primitive))
    }

    /// Applies element-wise non-equality comparison and returns a boolean tensor.
    ///
    /// # Panics
    ///
    /// If the two tensors don't have the same shape.
    ///
    /// # Example
    ///
    /// ```rust
    /// use burn_tensor::backend::Backend;
    /// use burn_tensor::Tensor;
    ///
    /// fn example<B: Backend>() {
    ///     let device = Default::default();
    ///     let t1 = Tensor::<B, 2>::from_data([[2.0, 4.9], [2.0, 1.9], [4.0, 5.9]], &device);
    ///     let t2 = Tensor::<B, 2>::from_data([[3.0, 4.9], [2.0, 1.9], [4.0, 5.9]], &device);
    ///     // Compare the elements of the two 2D tensors for inequality.
    ///     // [[true, false], [false, false], [false, false]]
    ///     let not_equal = t1.not_equal(t2);
    ///     println!("{not_equal}");
    /// }
    /// ```
    pub fn not_equal(self, other: Self) -> Tensor<B, D, Bool> {
        check!(TensorCheck::binary_ops_ew("NotEqual", &self, &other));
        Tensor::new(K::not_equal(self.primitive, other.primitive))
    }

    /// Concatenates all tensors into a new one along the given dimension.
    ///
    /// # Panics
    ///
    /// If all tensors don't have the same shape.
    ///
    /// # Example
    ///
    /// ```rust
    /// use burn_tensor::backend::Backend;
    /// use burn_tensor::Tensor;
    ///
    /// fn example<B: Backend>() {
    ///     let device = Default::default();
    ///     let t1 = Tensor::<B, 2>::from_data([[3.0, 4.9, 2.0], [2.0, 1.9, 3.0]], &device);
    ///     let t2 = Tensor::<B, 2>::from_data([[4.0, 5.9, 8.0], [1.4, 5.8, 6.0]], &device);
    ///
    ///     // Concatenate the two tensors with shape [2, 3] along the dimension 1.
    ///     // [[3.0, 4.9, 2.0, 4.0, 5.9, 8.0], [2.0, 1.9, 3.0, 1.4, 5.8, 6.0]]
    ///     // The resulting tensor will have shape [2, 6].
    ///     let concat = Tensor::cat(vec![t1, t2], 1);
    ///     println!("{concat}");
    /// }
    /// ```
    pub fn cat(tensors: Vec<Self>, dim: usize) -> Self {
        check!(TensorCheck::cat(&tensors, dim));

        Self::new(K::cat(
            tensors.into_iter().map(|vector| vector.primitive).collect(),
            dim,
        ))
    }

    /// Concatenates all tensors into a new one along a new dimension.
    ///
    /// # Panics
    ///
    /// If all tensors don't have the same shape.
    /// Given dimension is not with range of 0..D2
    ///
    /// # Example
    ///
    /// ```rust
    /// use burn_tensor::backend::Backend;
    /// use burn_tensor::Tensor;
    ///
    /// fn example<B: Backend>() {
    ///     let device = Default::default();
    ///     let t1 = Tensor::<B, 2>::from_data([[3.0, 4.9, 2.0], [2.0, 1.9, 3.0]], &device);
    ///     let t2 = Tensor::<B, 2>::from_data([[4.0, 5.9, 8.0], [1.4, 5.8, 6.0]], &device);
    ///     let t3 = Tensor::<B, 2>::from_data([[4.0, 5.9, 8.0], [1.4, 5.8, 6.0]], &device);
    ///
    ///     // Concatenate the three tensors with shape [2, 3] along a new dimension, 0.
    ///     // [[[3.0, 4.9, 2.0], [2.0, 1.9, 3.0]],
    ///     //  [[4.0, 5.9, 8.0], [1.4, 5.8, 6.0]],
    ///     //  [[4.0, 5.9, 8.0], [1.4, 5.8, 6.0]]]
    ///     // The resulting tensor will have shape [3, 2, 3].
    ///     let stacked= Tensor::stack::<3>(vec![t1, t2, t3], 0);
    ///     println!("{stacked}");
    /// }
    /// ```
    pub fn stack<const D2: usize>(tensors: Vec<Tensor<B, D, K>>, dim: usize) -> Tensor<B, D2, K> {
        check!(TensorCheck::stack::<B, D, K, D2>(&tensors, dim));
        let tensors = tensors.into_iter().map(|t| t.unsqueeze_dim(dim)).collect();
        Tensor::<B, D2, K>::cat(tensors, dim)
    }

    /// Iterate over slices of tensors alongside a given dimension.
    ///
    /// # Panics
    ///
    /// Given dimension is less than tensor rank.
    ///
    /// # Returns
    ///
    /// A tensor iterator.
    ///
    /// # Example
    ///
    /// ```rust
    /// use burn_tensor::backend::Backend;
    /// use burn_tensor::Tensor;
    /// fn example<B: Backend>() {
    ///   let device = Default::default();
    ///   let tensor = Tensor::<B,2>::from_data([[3.0, 4.9, 2.0], [2.0, 1.9, 3.0]], &device);
    ///   // Given a 2D tensor with dimensions (2, 3), iterate over slices of tensors along the dimension 0.
    ///   let iter = tensor.iter_dim(0);
    ///   for (i,tensor) in iter.enumerate() {
    ///     println!("Tensor {}: {}", i, tensor);
    ///     // Tensor 0: Tensor { data: [[3.0, 4.9, 2.0]], ... }
    ///     // Tensor 1: Tensor { data: [[2.0, 1.9, 3.0]], ... }
    ///  }
    /// }
    /// ```
    pub fn iter_dim(self, dim: usize) -> DimIter<B, D, K> {
        check!(TensorCheck::dim_ops::<D>("iter_dim", dim));
        DimIter::new(self, dim)
    }

    /// Returns a new tensor with the given dimension narrowed to the given range.
    ///
    /// # Panics
    ///
    /// - If the dimension is greater than the number of dimensions of the tensor.
    /// - If the given range exceeds the number of elements on the given dimension.
    ///
    /// # Returns
    ///
    /// A new tensor with the given dimension narrowed to the given range.
    ///
    /// # Example
    ///
    /// ```rust
    /// use burn_tensor::backend::Backend;
    /// use burn_tensor::Tensor;
    ///
    /// fn example<B: Backend>() {
    ///     let device = Default::default();
    ///     // Create a 2D tensor with dimensions [4, 3]
    ///     let tensor = Tensor::<B, 2>::from_data(
    ///         [
    ///             [3.0, 4.9, 2.0],
    ///             [2.0, 1.9, 3.0],
    ///             [6.0, 1.5, 7.0],
    ///             [3.0, 4.9, 9.0],
    ///         ],
    ///         &device,
    ///     );
    ///     // Narrow the tensor along the dimension 0, keeping 3 elements starting from index 1.
    ///     // [[2.0, 1.9, 3.0], [6.0, 1.5, 7.0], [3.0, 4.9, 9.0]]
    ///     // The resulting tensor will have dimensions [3, 3].
    ///     let narrowed = tensor.narrow(0, 1, 3);
    ///     println!("{narrowed}");
    /// }
    /// ```
    pub fn narrow(self, dim: usize, start: usize, length: usize) -> Self {
        check!(TensorCheck::dim_ops::<D>("narrow", dim));
        check!(TensorCheck::narrow(&self, dim, start, length));
        Self::new(narrow::<B, K>(self.primitive, dim, start, length))
    }

    /// Attempts to split the tensor into a specified number of chunks along a given dimension.
    /// May return less chunks than requested if the tensor size is not divisible by the number of chunks.
    ///
    /// When the given dimension is evenly divisible by the number of chunks, the chunks will be of equal size.
    /// Otherwise all chunks will be of equal size except for the last one.
    ///
    /// # Panics
    ///
    ///  If the dimension is greater than the number of dimensions of the tensor.
    ///
    /// # Returns
    /// A vector of tensors.
    ///
    /// # Example
    ///
    /// ```rust
    /// use burn_tensor::backend::Backend;
    /// use burn_tensor::Tensor;
    ///
    /// fn example<B: Backend>() {
    ///     let device = Default::default();
    ///     // Create a 2D tensor with dimensions [4, 3]
    ///     let tensor = Tensor::<B, 2>::from_data(
    ///         [
    ///             [3.0, 4.9, 2.0],
    ///             [2.0, 1.9, 3.0],
    ///             [6.0, 1.5, 7.0],
    ///             [3.0, 4.9, 9.0],
    ///         ],
    ///         &device,
    ///     );
    ///     // Split the tensor along the dimension 1 into 2 chunks.
    ///     // The first chuck will have shape [4, 2]:
    ///     // [[3.0, 4.9], [2.0, 1.9], [6.0, 1.5], [3.0, 4.9]]
    ///     // The second chunk will have shape [4, 1]:
    ///     // [[2.0], [3.0], [7.0], [9.0]]
    ///     let chunks = tensor.chunk(2, 1);
    ///     println!("{chunks:?}");
    /// }
    /// ```
    pub fn chunk(self, chunks: usize, dim: usize) -> Vec<Self> {
        check!(TensorCheck::dim_ops::<D>("chunk", dim));
        K::chunk(self.primitive, chunks, dim)
            .into_iter()
            .map(Self::new)
            .collect()
    }

    /// Splits the tensor into chunks of a specified size along a given dimension.
    /// Each chunk is a view of the original tensor.
    ///
    /// If the tensor size along the given dimension is not divisible by `split_size`,
    /// then the last chunk will be smaller.
    ///
    /// # Panics
    ///
    /// If the specified dimension to split along is greater than the number of dimensions of the tensor.
    ///
    /// # Returns
    ///
    /// A vector of tensors.
    ///
    /// # Example
    /// ```rust
    /// use burn_tensor::backend::Backend;
    /// use burn_tensor::Tensor;
    ///
    /// fn example<B: Backend>() {
    ///     let device = Default::default();
    ///     // Create a 1D tensor with 5 elements
    ///     let tensor = Tensor::<B, 1>::from_data([0.0, 1.0, 2.0, 3.0, 4.0], &device);
    ///     // Split the tensor into chunks of size 2 along dimension 0
    ///     let chunks = tensor.split(2, 0);
    ///     // The result is a vector of tensors:
    ///     // [Tensor([0.0, 1.0]), Tensor([2.0, 3.0]), Tensor([4.0])]
    ///     println!("{:?}", chunks);
    /// }
    /// ```
    pub fn split(self, split_size: usize, dim: usize) -> Vec<Self> {
        check!(TensorCheck::split::<D>(
            self.shape().dims.as_ref(),
            split_size,
            dim
        ));
        K::split(self.primitive, split_size, dim)
            .into_iter()
            .map(Self::new)
            .collect()
    }

    /// Splits the tensor into chunks with the specified sizes along a given dimension.
    /// Each chunk is a view of the original tensor.
    ///
    /// The sizes of the chunks are specified in the `split_sizes` vector. The sum of the sizes
    /// in `split_sizes` must equal the size of the tensor along the specified dimension.
    ///
    /// # Panics
    ///
    /// If the specified dimension to split along is greater than the number of dimensions of the tensor or
    /// if the sum of `dim_sizes` does not equal the size of the tensor along `dim`.
    ///
    /// # Returns
    ///
    /// A vector of tensors.
    ///
    /// # Example
    /// ```rust
    /// use burn_tensor::backend::Backend;
    /// use burn_tensor::Tensor;
    ///
    /// fn example<B: Backend>() {
    ///     let device = Default::default();
    ///     // Create a 1D tensor with 5 elements
    ///     let tensor = Tensor::<B, 1>::from_data([0.0, 1.0, 2.0, 3.0, 4.0], &device);
    ///     // Split the tensor into chunks with sizes [2, 3] along dimension 0
    ///     let chunks = tensor.split_with_sizes(vec![2, 3], 0);
    ///     // The result is a vector of tensors:
    ///     // [Tensor([0.0, 1.0]), Tensor([2.0, 3.0, 4.0])]
    ///     println!("{:?}", chunks);
    /// }
    /// ```
    pub fn split_with_sizes(self, split_sizes: Vec<usize>, dim: usize) -> Vec<Self> {
        check!(TensorCheck::split_with_sizes::<D>(
            self.shape().dims.as_ref(),
            &split_sizes,
            dim
        ));
        K::split_with_sizes(self.primitive, split_sizes, dim)
            .into_iter()
            .map(Self::new)
            .collect()
    }

    /// Tests if any element in the `tensor` evaluates to True.
    ///
    /// # Arguments
    ///
    /// * `tensor` - The tensor to test. All input tensor types (Float, Int, Bool) are supported.
    ///
    /// # Returns
    ///
    /// A boolean tensor `Tensor<B, 1, Bool>` containing a single element, True if any element in the input tensor
    /// evaluates to True, False otherwise.
    ///
    /// # Example
    ///
    /// ```rust
    /// use burn_tensor::backend::Backend;
    /// use burn_tensor::{Tensor, Bool};
    ///
    /// fn example<B: Backend>() {
    ///   let device = Default::default();
    ///   let tensor = Tensor::<B,2, Bool>::from_data([[true,false,true],[false,true,false]], &device);
    ///   let tensor_two = Tensor::<B,2, Bool>::from_data([[false,false,false],[false,false,false]], &device);
    ///
    ///   // Given a 2D tensor with dimensions (2, 3), test if any element in the tensor evaluates to True.
    ///   let any_tensor = tensor.any();
    ///   println!("{}", any_tensor);
    ///   // Tensor { data: [true], ... }
    ///
    ///   // Given a 2D tensor with dimensions (2, 3), test if any element in the tensor evaluates to True.
    ///   let any_tensor_two = tensor_two.any();
    ///   println!("{}", any_tensor_two);
    ///   // Tensor { data: [false], ... }
    /// }
    /// ```
    pub fn any(self) -> Tensor<B, 1, Bool> {
        Tensor::new(K::any(self.primitive))
    }

    /// Tests if any element in the `tensor` evaluates to True along a given dimension `dim`.
    ///
    /// # Arguments
    ///
    /// * `tensor` - The tensor to test. All input tensor types (Float, Int, Bool) are supported.
    /// * `dim` - The axis along which to test.
    ///
    /// # Returns
    ///
    /// A boolean tensor `Tensor<B, D, Bool>` with the same size as input `tensor`, except in the `dim` axis
    /// where the size is 1. The elem in the `dim` axis is True if any element along this dim in the input
    /// evaluates to True, False otherwise.
    ///
    /// # Example
    ///
    /// ```rust
    /// use burn_tensor::backend::Backend;
    /// use burn_tensor::{Tensor, Bool};
    ///
    /// fn example<B: Backend>() {
    ///     let device = Default::default();
    ///     let tensor =
    ///         Tensor::<B, 2, Bool>::from_data([[true, false, false], [false, true, false]], &device);
    ///     // Check if any element in the tensor evaluates to True along the dimension 1.
    ///     // [[true], [true]],
    ///     let any_dim = tensor.clone().any_dim(1);
    ///     println!("{any_dim}");
    /// }
    /// ```
    pub fn any_dim(self, dim: usize) -> Tensor<B, D, Bool> {
        Tensor::new(K::any_dim(self.primitive, dim))
    }

    /// Tests if all elements in the `tensor` evaluate to True.
    ///
    /// # Arguments
    ///
    /// * `tensor` - The tensor to test. All input tensor types (Float, Int, Bool) are supported.
    ///
    /// # Returns
    ///
    /// A boolean tensor `Tensor<B, 1, Bool>` with a single element, True if all elements in the input tensor
    /// evaluate to True, False otherwise.
    ///
    /// # Example
    ///
    /// ```rust
    /// use burn_tensor::backend::Backend;
    /// use burn_tensor::{Tensor, Bool};
    ///
    /// fn example<B: Backend>() {
    ///     let device = Default::default();
    ///     let tensor =
    ///         Tensor::<B, 2, Bool>::from_data([[true, false, true], [true, true, true]], &device);
    ///     // Check if all elements in the tensor evaluate to True (which is not the case).
    ///     // [false]
    ///     let all = tensor.all();
    ///     println!("{all}");
    /// }
    /// ```
    pub fn all(self) -> Tensor<B, 1, Bool> {
        Tensor::new(K::all(self.primitive))
    }

    /// Tests if all elements in the `tensor` evaluate to True along a given dimension `dim`.
    ///
    /// # Arguments
    ///
    /// * `tensor` - The tensor to test. All input tensor types (Float, Int, Bool) are supported.
    /// * `dim` - The axis along which to test.
    ///
    /// # Returns
    ///
    /// A boolean tensor `Tensor<B, D, Bool>` with the same size as input `tensor`, except in the `dim` axis
    /// where the size is 1. The elem in the `dim` axis is True if all elements along this dim in the input
    /// evaluates to True, False otherwise.
    ///
    /// # Example
    ///
    /// ```rust
    /// use burn_tensor::backend::Backend;
    /// use burn_tensor::{Tensor, Bool};
    ///
    /// fn example<B: Backend>() {
    ///     let device = Default::default();
    ///     let tensor =
    ///         Tensor::<B, 2, Bool>::from_data([[true, true, false], [true, true, true]], &device);
    ///     // Check if all elements in the tensor evaluate to True along the dimension 1.
    ///     // [[true, true, false]]
    ///     let all_dim = tensor.clone().all_dim(0);
    ///     println!("{all_dim}");
    /// }
    /// ```
    pub fn all_dim(self, dim: usize) -> Tensor<B, D, Bool> {
        Tensor::new(K::all_dim(self.primitive, dim))
    }

    /// Convert the tensor into a scalar.
    ///
    /// # Panics
    ///
    /// If the tensor doesn't have one element.
    /// If the backend fails to read the tensor data synchronously.
    ///
    /// # Returns
    ///
    /// The scalar value of the tensor.
    ///
    /// # Example
    ///
    /// ```rust
    /// use burn_tensor::backend::Backend;
    /// use burn_tensor::Tensor;
    ///
    /// fn example<B: Backend>() {
    ///     let device = Default::default();
    ///     let tensor = Tensor::<B, 2>::from_data([[3.0]], &device);
    ///     // Convert the tensor with a single element into a scalar.
    ///     let scalar = tensor.into_scalar();
    ///     println!("{scalar}");
    /// }
    /// ```
    pub fn into_scalar(self) -> K::Elem {
        crate::try_read_sync(self.into_scalar_async()).expect(
            "Failed to read tensor data synchronously. This can happen on platforms
            that don't support blocking futures like WASM. Try into_scalar_async instead.",
        )
    }

    /// Convert the tensor into a scalar.
    ///
    /// # Panics
    ///
    /// If the tensor doesn't have one element.
    pub async fn into_scalar_async(self) -> K::Elem {
        check!(TensorCheck::into_scalar::<D>(&self.shape()));
        let x = self.into_data_async().await.iter().next().unwrap();
        x
    }

    /// Broadcast the tensor to the given shape.
    ///
    /// # Arguments
    ///
    /// * `shape` - The shape to broadcast the tensor to.
    ///             Can contain -1 for dimensions that should be inferred.
    ///             The number of elements in the shape must be greater or equal as
    ///             the number of dimensions of the tensor.
    ///
    /// # Panics
    ///
    /// If the tensor cannot be broadcasted to the given shape.
    ///
    /// # Returns
    ///
    /// A new tensor with the given shape.
    ///
    /// # Example
    ///
    /// ```rust
    /// use burn_tensor::backend::Backend;
    /// use burn_tensor::Tensor;
    ///
    /// fn example<B: Backend>() {
    ///     let device = Default::default();
    ///     // Create a 2D tensor with dimensions [3, 1]
    ///     let tensor = Tensor::<B, 2>::from_data([[1.], [2.], [3.]], &device);
    ///     // Expand the tensor to a new shape [3, 4]
    ///     // [[1.0, 1.0, 1.0, 1.0], [2.0, 2.0, 2.0, 2.0], [3.0, 3.0, 3.0, 3.0]]
    ///     let expanded = tensor.expand([3, 4]);
    ///     println!("{}", expanded);
    /// }
    /// ```
    pub fn expand<const D2: usize, S: BroadcastArgs<D, D2>>(self, shape: S) -> Tensor<B, D2, K> {
        let shape = shape.into_shape(&self.shape());
        check!(TensorCheck::expand::<D, D2>(
            "expand",
            &self.shape(),
            &shape,
        ));

        Tensor::<B, D2, K>::new(K::expand(self.primitive, shape))
    }
}

/// Iterator given by (Tensor::iter_dim).
pub struct DimIter<B, const D: usize, K>
where
    B: Backend,
    K: BasicOps<B>,
{
    start: usize,
    end: usize,
    dim: usize,
    ranges: [Range<usize>; D],
    tensor: Tensor<B, D, K>,
}

impl<B: Backend, const D: usize, K: BasicOps<B>> Iterator for DimIter<B, D, K> {
    type Item = Tensor<B, D, K>;

    fn next(&mut self) -> Option<Self::Item> {
        if self.start >= self.end {
            return None;
        }

        let mut ranges = self.ranges.clone();
        ranges[self.dim] = self.start..(self.start + 1);

        let slice = self.tensor.clone().slice(ranges);
        self.start += 1;

        Some(slice)
    }
}

impl<B: Backend, const D: usize, K: BasicOps<B>> DoubleEndedIterator for DimIter<B, D, K> {
    fn next_back(&mut self) -> Option<Self::Item> {
        if self.start >= self.end {
            return None;
        }

        let mut ranges = self.ranges.clone();
        ranges[self.dim] = (self.end - 1)..self.end;

        let slice = self.tensor.clone().slice(ranges);
        self.end = self.end.saturating_sub(1);

        Some(slice)
    }
}

impl<B: Backend, const D: usize, K: BasicOps<B>> DimIter<B, D, K> {
    fn new(tensor: Tensor<B, D, K>, dim: usize) -> Self {
        let dims = tensor.dims();
        let ranges = dims
            .iter()
            .map(|&dim| 0..dim)
            .collect::<Vec<Range<usize>>>();
        let ranges: [Range<usize>; D] = ranges.try_into().unwrap();
        Self {
            end: dims[dim],
            ranges,
            start: 0,
            dim,
            tensor,
        }
    }
}

impl<B, const D: usize, K> Tensor<B, D, K>
where
    B: Backend,
    K: BasicOps<B>,
    <K as BasicOps<B>>::Elem: Debug,
{
    #[inline]
    fn push_newline_indent(acc: &mut String, indent: usize) {
        acc.push('\n');
        for _ in 0..indent {
            acc.push(' ');
        }
    }
    fn fmt_inner_tensor(
        &self,
        acc: &mut String,
        depth: usize,
        multi_index: &mut [usize],
        range: (usize, usize),
        precision: Option<usize>,
    ) {
        let (start, end) = range;
        for i in start..end {
            if i > 0 {
                acc.push_str(", ");
            }
            multi_index[depth] = i;
            let range: [core::ops::Range<usize>; D] =
                core::array::from_fn(|i| multi_index[i]..multi_index[i] + 1);

            let data =
                burn_common::reader::try_read_sync(self.clone().slice(range).into_data_async());

            if let Some(data) = data {
                let elem = data.iter::<<K as BasicOps<B>>::Elem>().next().unwrap();
                match (precision, K::name()) {
                    (Some(p), "Float") => acc.push_str(&format!("{:.1$}", elem, p)),
                    _ => acc.push_str(&format!("{:?}", elem)),
                }
            } else {
                acc.push_str("<Tensor data not available>");
            }
        }
    }

    fn fmt_outer_tensor(
        &self,
        acc: &mut String,
        depth: usize,
        multi_index: &mut [usize],
        print_options: &PrintOptions,
        summarize: bool,
        range: (usize, usize),
    ) {
        let (start, end) = range;
        for i in start..end {
            if i > start {
                acc.push(',');
                Self::push_newline_indent(acc, depth + 1);
            }
            acc.push('[');
            multi_index[depth] = i;
            self.display_recursive(acc, depth + 1, multi_index, print_options, summarize);
            acc.push(']');
        }
    }

    /// Recursively formats the tensor data for display and appends it to the provided accumulator string.
    ///
    /// This function is designed to work with tensors of any dimensionality.
    /// It traverses the tensor dimensions recursively, converting the elements
    /// to strings and appending them to the accumulator string with the
    /// appropriate formatting.
    ///
    /// # Arguments
    ///
    /// * `acc` - A mutable reference to a `String` used as an accumulator for the formatted output.
    /// * `depth` - The current depth of the tensor dimensions being processed.
    /// * `multi_index` - A mutable slice of `usize` representing the current indices in each dimension.
    fn display_recursive(
        &self,
        acc: &mut String,
        depth: usize,
        multi_index: &mut [usize],
        print_options: &PrintOptions,
        summarize: bool,
    ) {
        let edge_items = print_options.edge_items;

        if depth == 0 {
            acc.push('[');
        }

        if depth == self.dims().len() - 1 {
            // if we are at the innermost dimension, just push its elements into the accumulator
            if summarize && self.dims()[depth] > 2 * edge_items {
                // print the starting `edge_items` elements
                self.fmt_inner_tensor(
                    acc,
                    depth,
                    multi_index,
                    (0, edge_items),
                    print_options.precision,
                );
                acc.push_str(", ...");
                // print the last `edge_items` elements
                self.fmt_inner_tensor(
                    acc,
                    depth,
                    multi_index,
                    (self.dims()[depth] - edge_items, self.dims()[depth]),
                    print_options.precision,
                );
            } else {
                // print all the elements
                self.fmt_inner_tensor(
                    acc,
                    depth,
                    multi_index,
                    (0, self.dims()[depth]),
                    print_options.precision,
                );
            }
        } else {
            // otherwise, iterate through the current dimension and recursively display the inner tensors
            if summarize && self.dims()[depth] > 2 * edge_items {
                self.fmt_outer_tensor(
                    acc,
                    depth,
                    multi_index,
                    print_options,
                    summarize,
                    (0, edge_items),
                );

                acc.push(',');
                Self::push_newline_indent(acc, depth + 1);
                acc.push_str("...");
                Self::push_newline_indent(acc, depth + 1);

                self.fmt_outer_tensor(
                    acc,
                    depth,
                    multi_index,
                    print_options,
                    summarize,
                    (self.dims()[depth] - edge_items, self.dims()[depth]),
                );
            } else {
                self.fmt_outer_tensor(
                    acc,
                    depth,
                    multi_index,
                    print_options,
                    summarize,
                    (0, self.dims()[depth]),
                );
            }
        }

        if depth == 0 {
            acc.push(']');
        }
    }
}

#[derive(Clone, Debug)]
/// Options for Tensor pretty printing
pub struct PrintOptions {
    /// number of elements to start summarizing tensor
    pub threshold: usize,

    /// number of starting elements and ending elements to display
    pub edge_items: usize,

    /// Precision for floating point numbers
    pub precision: Option<usize>,
}

static PRINT_OPTS: RwLock<PrintOptions> = RwLock::new(PrintOptions::const_default());

impl PrintOptions {
    /// Print options with default values
    pub const fn const_default() -> Self {
        Self {
            threshold: 1000,
            edge_items: 3,
            precision: None,
        }
    }
}

impl Default for PrintOptions {
    fn default() -> Self {
        Self::const_default()
    }
}

/// Set print options
pub fn set_print_options(options: PrintOptions) {
    let mut print_opts = PRINT_OPTS.write().unwrap();
    *print_opts = options;
}

/// Pretty print tensors
impl<B, const D: usize, K> core::fmt::Display for Tensor<B, D, K>
where
    B: Backend,
    B::IntElem: core::fmt::Display,
    K: BasicOps<B>,
    <K as BasicOps<B>>::Elem: Debug,
{
    fn fmt(&self, f: &mut core::fmt::Formatter<'_>) -> core::fmt::Result {
        writeln!(f, "Tensor {{")?;

        {
            // Do not lock the mutex for the whole function
            let mut po = { PRINT_OPTS.read().unwrap().clone() };

            // Override the precision if it is set from the formatter
            // This will be possible when the tensor is printed using the `{:.*}` syntax
            if let Some(precision) = f.precision() {
                po.precision = Some(precision);
            }

            let mut acc = String::new();
            let mut multi_index = vec![0; D];
            let summarize = self.shape().num_elements() > po.threshold;

            self.display_recursive(&mut acc, 0, &mut multi_index, &po, summarize);

            writeln!(f, "  data:")?;
            write!(f, "{acc}")?;
            writeln!(f, ",")?;
        }

        writeln!(f, "  shape:  {:?},", self.dims())?;
        writeln!(f, "  device:  {:?},", self.device())?;
        writeln!(f, "  backend:  {:?},", B::name())?;
        writeln!(f, "  kind:  {:?},", K::name())?;
        writeln!(f, "  dtype:  {:?},", self.primitive.dtype().name())?;
        write!(f, "}}")
    }
}

/// Transpose marker (zero-size type). Used to sugar the transpose of a tensor, e.g.
/// ```rust
/// use burn_tensor::backend::Backend;
/// use burn_tensor::{Tensor, T};
///
/// fn example<B: Backend>() {
///     let device = Default::default();
///     let tensor = Tensor::<B, 2>::from_floats([[1.0, 2.0], [3.0, 4.0]], &device);
///     let transposed = tensor^T;
/// }
/// ```
pub struct T;

impl<B: Backend, const D: usize> core::ops::BitXor<T> for Tensor<B, D> {
    type Output = Self;
    fn bitxor(self, _: T) -> Self::Output {
        self.transpose()
    }
}

/// Trait that list all operations that can be applied on all tensors.
///
/// # Warnings
///
/// This is an internal trait, use the public API provided by [tensor struct](Tensor).
pub trait BasicOps<B: Backend>: TensorKind<B> {
    /// The type of the tensor elements.
    type Elem: Element;

    /// Creates an empty tensor with the given shape.
    ///
    /// # Arguments
    ///
    /// * `shape` - The shape of the tensor.
    /// * `device` - The device on which the tensor will be allocated.
    ///
    /// # Returns
    ///
    /// The empty tensor.
    ///
    /// # Remarks
    ///
    /// This is a low-level function used internally by the library to call different backend functions
    /// with static dispatch. It is not designed for direct usage by users, and not recommended to import
    /// or use this function directly.
    ///
    /// For creating empty tensors, users should prefer the [Tensor::empty](Tensor::empty) function,
    /// which is more high-level and designed for public use.
    fn empty(shape: Shape, device: &B::Device) -> Self::Primitive;

    /// Reshapes the tensor.
    ///
    /// # Arguments
    ///
    /// * `tensor` - The tensor.
    /// * `shape` - The new shape of the tensor.
    ///
    /// # Returns
    ///
    /// The reshaped tensor.
    ///
    /// # Remarks
    ///
    /// This is a low-level function used internally by the library to call different backend functions
    /// with static dispatch. It is not designed for direct usage by users, and not recommended to import
    /// or use this function directly.
    ///
    /// For reshaping a tensor, users should prefer the [Tensor::reshape](Tensor::reshape) function,
    /// which is more high-level and designed for public use.
    fn reshape(tensor: Self::Primitive, shape: Shape) -> Self::Primitive;

    /// Transposes a tensor.
    ///
    /// # Arguments
    ///
    /// * `tensor` - The tensor to transpose.
    ///
    /// # Returns
    ///
    /// The transposed tensor.
    fn transpose(tensor: Self::Primitive) -> Self::Primitive;

    /// Swaps two dimensions of a tensor.
    ///
    /// # Arguments
    ///
    /// * `tensor` - The tensor to swap the dimensions of.
    /// * `dim1` - The first dimension to swap.
    /// * `dim2` - The second dimension to swap.
    ///
    /// # Returns
    ///
    /// The tensor with the dimensions swapped.
    fn swap_dims(tensor: Self::Primitive, dim1: usize, dim2: usize) -> Self::Primitive;

    /// Permutes the dimensions of a tensor.
    ///
    /// # Arguments
    ///
    /// * `tensor` - The tensor to permute the dimensions of.
    /// * `axes` - The new order of the dimensions.
    ///
    /// # Returns
    ///
    /// The tensor with the dimensions permuted.
    fn permute(tensor: Self::Primitive, axes: &[usize]) -> Self::Primitive;

    /// Flips the tensor along the given axes.
    ///
    /// # Arguments
    ///
    /// * `tensor` - The tensor to flip.
    /// * `axes` - The axes to flip the tensor along.
    ///
    /// # Returns
    ///
    /// The tensor with the axes flipped.
    fn flip(tensor: Self::Primitive, axes: &[usize]) -> Self::Primitive;

    ///  Select tensor elements corresponding for the given ranges.
    ///
    /// # Arguments
    ///
    /// * `tensor` - The tensor.
    /// * `ranges` - The ranges of the elements to select.
    ///
    /// # Returns
    ///
    /// The selected elements.
    ///
    /// # Remarks
    ///
    /// This is a low-level function used internally by the library to call different backend functions
    /// with static dispatch. It is not designed for direct usage by users, and not recommended to import
    /// or use this function directly.
    ///
    /// For selecting elements of a tensor, users should prefer the [Tensor::slice](Tensor::slice) function,
    /// which is more high-level and designed for public use.
    fn slice(tensor: Self::Primitive, range: &[Range<usize>]) -> Self::Primitive;

    ///  Assigns the given value to the tensor elements corresponding for the given ranges.
    ///
    /// # Arguments
    ///
    /// * `tensor` - The tensor.
    /// * `ranges` - The ranges of the elements to select.
    /// * `value` - The value to assign.
    ///
    /// # Returns
    ///
    /// The tensor with the assigned values.
    ///
    /// # Remarks
    ///
    /// This is a low-level function used internally by the library to call different backend functions
    /// with static dispatch. It is not designed for direct usage by users, and not recommended to import
    /// or use this function directly.
    ///
    /// For assigning values to elements of a tensor, users should prefer the [Tensor::slice_assign](Tensor::slice_assign) function,
    /// which is more high-level and designed for public use.
    fn slice_assign(
        tensor: Self::Primitive,
        ranges: &[Range<usize>],
        value: Self::Primitive,
    ) -> Self::Primitive;

    /// Returns the device on which the tensor is allocated.
    ///
    /// # Arguments
    ///
    /// * `tensor` - The tensor.
    ///
    /// # Returns
    ///
    /// The device on which the tensor is allocated.
    ///
    /// # Remarks
    ///
    /// This is a low-level function used internally by the library to call different backend functions
    /// with static dispatch. It is not designed for direct usage by users, and not recommended to import
    /// or use this function directly.
    ///
    /// For getting the device of a tensor, users should prefer the [Tensor::device](Tensor::device) function,
    /// which is more high-level and designed for public use.
    fn device(tensor: &Self::Primitive) -> B::Device;

    /// Moves the tensor to the given device.
    ///
    /// # Arguments
    ///
    /// * `tensor` - The tensor.
    /// * `device` - The device on which the tensor will be moved.
    ///
    /// # Returns
    ///
    /// The tensor on the given device.
    ///
    /// # Remarks
    ///
    /// This is a low-level function used internally by the library to call different backend functions
    /// with static dispatch. It is not designed for direct usage by users, and not recommended to import
    /// or use this function directly.
    ///
    /// For moving a tensor to a device, users should prefer the [Tensor::to_device](Tensor::to_device) function,
    /// which is more high-level and designed for public use.
    fn to_device(tensor: Self::Primitive, device: &B::Device) -> Self::Primitive;

    /// Extracts the data from the tensor asynchronously.
    ///
    /// # Arguments
    ///
    /// * `tensor` - The tensor.
    ///
    /// # Returns
    ///
    /// The data of the tensor.
    ///
    /// # Remarks
    ///
    /// This is a low-level function used internally by the library to call different backend functions
    /// with static dispatch. It is not designed for direct usage by users, and not recommended to import
    /// or use this function directly.
    ///
    /// For extracting the data of a tensor, users should prefer the [Tensor::into_data](Tensor::into_data) function,
    /// which is more high-level and designed for public use.
    fn into_data_async(
        tensor: Self::Primitive,
    ) -> impl Future<Output = TensorData> + 'static + Send;

    /// Read the data from the tensor using a transaction.
    ///
    /// # Remarks
    ///
    /// This is a low-level function used internally by the library to call different backend functions
    /// with static dispatch. It is not designed for direct usage by users, and not recommended to import
    /// or use this function directly.
    fn register_transaction(tr: &mut Transaction<B>, tensor: Self::Primitive);

    /// Creates a tensor from the given data.
    ///
    /// # Arguments
    ///
    /// * `data` - The data of the tensor.
    /// * `device` - The device on which the tensor will be allocated.
    ///
    /// # Returns
    ///
    /// The tensor.
    ///
    /// # Remarks
    ///
    /// This is a low-level function used internally by the library to call different backend functions
    /// with static dispatch. It is not designed for direct usage by users, and not recommended to import
    /// or use this function directly.
    ///
    /// For creating a tensor from data, users should prefer the [Tensor::from_data](Tensor::from_data) function,
    /// which is more high-level and designed for public use.
    fn from_data(data: TensorData, device: &B::Device) -> Self::Primitive;

    /// Repeat the tensor along the given dimension.
    ///
    /// # Arguments
    ///
    /// * `tensor` - The tensor.
    /// * `dim` - The dimension along which the tensor will be repeated.
    /// * `times` - The number of times the tensor will be repeated.
    ///
    /// # Returns
    ///
    /// The repeated tensor.
    ///
    /// # Remarks
    ///
    /// This is a low-level function used internally by the library to call different backend functions
    /// with static dispatch. It is not designed for direct usage by users, and not recommended to import
    /// or use this function directly.
    ///
    /// For repeating a tensor, users should prefer the [Tensor::repeat_dim](Tensor::repeat_dim) function,
    /// which is more high-level and designed for public use.
    fn repeat_dim(tensor: Self::Primitive, dim: usize, times: usize) -> Self::Primitive;

    /// Concatenates the given tensors along the given dimension.
    ///
    /// # Arguments
    ///
    /// * `vectors` - The tensors to concatenate.
    /// * `dim` - The dimension along which the tensors will be concatenated.
    ///
    /// # Returns
    ///
    /// The concatenated tensor.
    ///
    /// # Remarks
    ///
    /// This is a low-level function used internally by the library to call different backend functions
    /// with static dispatch. It is not designed for direct usage by users, and not recommended to import
    /// or use this function directly.
    ///
    /// For concatenating tensors, users should prefer the [Tensor::cat](Tensor::cat) function,
    /// which is more high-level and designed for public use.
    fn cat(vectors: Vec<Self::Primitive>, dim: usize) -> Self::Primitive;

    /// Attempts to split the tensor along the given dimension into chunks.
    /// May return less chunks than requested if the tensor size is not divisible by the number of chunks.
    ///
    /// When the given dimension is evenly divisible by the number of chunks, the chunks will be of equal size.
    /// Otherwise all chunks will be of equal size except for the last one.
    ///
    /// # Panics
    ///
    ///  If the dimension is greater than the number of dimensions of the tensor.
    ///
    /// # Returns
    /// A vector of tensors.
    ///
    /// # Remarks
    ///
    /// This is a low-level function used internally by the library to call different backend functions
    /// with static dispatch. It is not designed for direct usage by users, and not recommended to import
    /// or use this function directly.
    ///
    /// To chunk a tensor, users should prefer the [Tensor::chunk](Tensor::chunk) function,
    /// which is more high-level and designed for public use.
    fn chunk(tensor: Self::Primitive, chunks: usize, dim: usize) -> Vec<Self::Primitive>;

    /// Splits the tensor into chunks of a specified size along a given dimension.
    /// Each chunk is a view of the original tensor.
    ///
    /// # Panics
    ///
    /// If the dimension to split along is greater than the number of dimensions of the tensor.
    ///
    /// # Returns
    ///
    /// A vector of tensors.
    ///
    /// # Remarks
    /// This is a low-level function used internally by the library to call different backend functions
    /// with static dispatch. It is not designed for direct usage by users, and not recommended to import
    /// or use this function directly.
    ///
    /// To split a tensor, users should prefer the [Tensor::split](Tensor::split) function,
    /// which is more high-level and designed for public use.
    fn split(tensor: Self::Primitive, split_size: usize, dim: usize) -> Vec<Self::Primitive>;

    /// Splits the tensor into chunks with the specified sizes along a given dimension.
    /// Each chunk is a view of the original tensor.
    ///
    /// The sizes of the chunks are specified in the `split_sizes` vector. The sum of the sizes
    /// in `split_sizes` must equal the size of the tensor along the specified dimension.
    ///
    /// # Panics
    ///
    /// If the dimension to split along is greater than the number of dimensions of the tensor or
    /// if the sum of `dim_sizes` does not equal the size of the tensor along `dim`.
    ///
    /// # Returns
    ///
    /// A vector of tensors.
    ///
    /// # Remarks
    /// This is a low-level function used internally by the library to call different backend functions
    /// with static dispatch. It is not designed for direct usage by users, and not recommended to import
    /// or use this function directly.
    ///
    /// To split a tensor, users should prefer the [Tensor::split_with_sizes](Tensor::split_with_sizes) function,
    /// which is more high-level and designed for public use.
    fn split_with_sizes(
        tensor: Self::Primitive,
        split_sizes: Vec<usize>,
        dim: usize,
    ) -> Vec<Self::Primitive>;

    /// Equates the given tensors.
    ///
    /// # Arguments
    ///
    /// * `lhs` - The left hand side tensor.
    /// * `rhs` - The right hand side tensor.
    ///
    /// # Returns
    ///
    /// The tensor of booleans indicating whether the corresponding elements are equal.
    ///
    /// # Remarks
    ///
    /// This is a low-level function used internally by the library to call different backend functions
    /// with static dispatch. It is not designed for direct usage by users, and not recommended to import
    /// or use this function directly.
    ///
    /// For equating tensors, users should prefer the [Tensor::equal](Tensor::equal) function,
    /// which is more high-level and designed for public use.
    fn equal(lhs: Self::Primitive, rhs: Self::Primitive) -> B::BoolTensorPrimitive;

    /// Applies element-wise non-equality comparison between the given tensors.
    ///
    /// # Arguments
    ///
    /// * `lhs` - The left hand side tensor.
    /// * `rhs` - The right hand side tensor.
    ///
    /// # Returns
    ///
    /// The tensor of booleans indicating whether the corresponding elements are equal.
    ///
    /// # Remarks
    ///
    /// This is a low-level function used internally by the library to call different backend functions
    /// with static dispatch. It is not designed for direct usage by users, and not recommended to import
    /// or use this function directly.
    ///
    /// For non-equality comparison of tensors, users should prefer the [Tensor::not_equal](Tensor::not_equal)
    /// function, which is more high-level and designed for public use.
    fn not_equal(lhs: Self::Primitive, rhs: Self::Primitive) -> B::BoolTensorPrimitive;

    /// Returns the name of the element type.
    fn elem_type_name() -> &'static str {
        core::any::type_name::<Self::Elem>()
    }

    /// Returns the tensor data type.
    fn dtype(tensor: &Self::Primitive) -> DType {
        tensor.dtype()
    }

    /// Tests if any element in the `tensor` evaluates to True.
    ///
    /// # Arguments
    ///
    /// * `tensor` - The tensor to test.
    ///
    /// # Returns
    ///
    /// A boolean tensor with a single element, True if any element in the input tensor evaluates to True, False otherwise.
    ///
    /// # Remarks
    ///
    /// This is a low-level function used internally by the library to call different backend functions
    /// with static dispatch. It is not designed for direct usage by users, and not recommended to import
    /// or use this function directly. Users should prefer the [Tensor::any](Tensor::any) function
    /// which is more high-level and designed for public use.
    fn any(tensor: Self::Primitive) -> B::BoolTensorPrimitive;

    /// Tests if any element in the tensor evaluates to True along a given dimension dim.
    ///
    /// # Arguments
    ///
    /// * tensor - The tensor to test.
    /// * dim - The axis along which to test.
    ///
    /// # Returns
    ///
    /// A boolean tensor with the same size as input tensor, except in the dim axis where the size is 1.
    /// Returns True if any element in the input tensor along the given dimension evaluates to True, False otherwise.
    ///
    /// # Remarks
    ///
    /// This is a low-level function used internally by the library to call different backend functions
    /// with static dispatch. It is not designed for direct usage by users, and not recommended to import
    /// or use this function directly. Users should prefer the [Tensor::any_dim](Tensor::any_dim) function,
    /// which is more high-level and designed for public use.
    fn any_dim(tensor: Self::Primitive, dim: usize) -> B::BoolTensorPrimitive;

    /// Tests if all elements in the `tensor` evaluate to True.
    ///
    /// # Arguments
    ///
    /// * `tensor` - The tensor to test.
    ///
    /// # Returns
    ///
    /// A boolean tensor with a single element, True if all elements in the input tensor evaluates to True, False otherwise.
    ///
    /// # Remarks
    ///
    /// This is a low-level function used internally by the library to call different backend functions
    /// with static dispatch. It is not designed for direct usage by users, and not recommended to import
    /// or use this function directly. Users should prefer the [Tensor::all](Tensor::all) function,
    /// which is more high-level and designed for public use.
    fn all(tensor: Self::Primitive) -> B::BoolTensorPrimitive;

    /// Tests if all elements in the `tensor` evaluate to True along a given dimension `dim`.
    ///
    /// # Arguments
    ///
    /// * `tensor` - The tensor to test.
    ///
    /// # Returns
    ///
    /// A boolean tensor with the same size as input `tensor`, except in the `dim` axis where the size is 1.
    /// Returns True if all elements in the input tensor along the given dimension evaluate to True, False otherwise.
    ///
    /// # Remarks
    ///
    /// This is a low-level function used internally by the library to call different backend functions
    /// with static dispatch. It is not designed for direct usage by users, and not recommended to import
    /// or use this function directly. Users should prefer the [Tensor::all_dim](Tensor::all_dim) function,
    /// which is more high-level and designed for public use.
    fn all_dim(tensor: Self::Primitive, dim: usize) -> B::BoolTensorPrimitive;

    /// Broadcasts the given tensor to the specified shape.
    ///
    /// # Arguments
    ///
    /// * `tensor` - The tensor to broadcast.
    /// * `shape` - The shape to broadcast to.
    ///
    /// # Returns
    ///
    /// The broadcasted tensor.
    fn expand(tensor: Self::Primitive, shape: Shape) -> Self::Primitive;
}

impl<B: Backend> BasicOps<B> for Float {
    type Elem = B::FloatElem;

    fn empty(shape: Shape, device: &B::Device) -> Self::Primitive {
        TensorPrimitive::Float(B::float_empty(shape, device))
    }

<<<<<<< HEAD
=======
    fn register_transaction(tr: &mut Transaction<B>, tensor: Self::Primitive) {
        tr.register_float(tensor);
    }

    fn shape(tensor: &Self::Primitive) -> Shape {
        match tensor {
            TensorPrimitive::Float(tensor) => B::float_shape(tensor),
            TensorPrimitive::QFloat(tensor) => B::q_shape(tensor),
        }
    }

>>>>>>> 8be20328
    fn reshape(tensor: Self::Primitive, shape: Shape) -> Self::Primitive {
        match tensor {
            TensorPrimitive::Float(tensor) => {
                TensorPrimitive::Float(B::float_reshape(tensor, shape))
            }
            TensorPrimitive::QFloat(tensor) => TensorPrimitive::QFloat(B::q_reshape(tensor, shape)),
        }
    }

    fn transpose(tensor: Self::Primitive) -> Self::Primitive {
        match tensor {
            TensorPrimitive::Float(tensor) => TensorPrimitive::Float(B::float_transpose(tensor)),
            TensorPrimitive::QFloat(tensor) => TensorPrimitive::QFloat(B::q_transpose(tensor)),
        }
    }

    fn swap_dims(tensor: Self::Primitive, dim1: usize, dim2: usize) -> Self::Primitive {
        match tensor {
            TensorPrimitive::Float(tensor) => {
                TensorPrimitive::Float(B::float_swap_dims(tensor, dim1, dim2))
            }
            TensorPrimitive::QFloat(tensor) => {
                TensorPrimitive::QFloat(B::q_swap_dims(tensor, dim1, dim2))
            }
        }
    }

    fn slice(tensor: Self::Primitive, ranges: &[Range<usize>]) -> Self::Primitive {
        match tensor {
            TensorPrimitive::Float(tensor) => {
                TensorPrimitive::Float(B::float_slice(tensor, ranges))
            }
            TensorPrimitive::QFloat(tensor) => TensorPrimitive::QFloat(B::q_slice(tensor, ranges)),
        }
    }

    fn slice_assign(
        tensor: Self::Primitive,
        ranges: &[Range<usize>],
        value: Self::Primitive,
    ) -> Self::Primitive {
        match (tensor, value) {
            (TensorPrimitive::Float(tensor), TensorPrimitive::Float(value)) => {
                TensorPrimitive::Float(B::float_slice_assign(tensor, ranges, value))
            }
            (TensorPrimitive::QFloat(tensor), TensorPrimitive::QFloat(value)) => {
                TensorPrimitive::QFloat(B::q_slice_assign(tensor, ranges, value))
            }
            _ => panic!("Primitive type mismatch for tensor and value"),
        }
    }

    fn device(tensor: &Self::Primitive) -> Device<B> {
        match tensor {
            TensorPrimitive::Float(tensor) => B::float_device(tensor),
            TensorPrimitive::QFloat(tensor) => B::q_device(tensor),
        }
    }

    fn to_device(tensor: Self::Primitive, device: &Device<B>) -> Self::Primitive {
        match tensor {
            TensorPrimitive::Float(tensor) => {
                TensorPrimitive::Float(B::float_to_device(tensor, device))
            }
            TensorPrimitive::QFloat(tensor) => {
                TensorPrimitive::QFloat(B::q_to_device(tensor, device))
            }
        }
    }

    async fn into_data_async(tensor: Self::Primitive) -> TensorData {
        match tensor {
            TensorPrimitive::Float(tensor) => B::float_into_data(tensor).await,
            TensorPrimitive::QFloat(tensor) => B::q_into_data(tensor).await,
        }
    }

    fn from_data(data: TensorData, device: &B::Device) -> Self::Primitive {
        match data.dtype {
            DType::QFloat(_strategy) => TensorPrimitive::QFloat(B::q_from_data(data, device)),
            _ => TensorPrimitive::Float(B::float_from_data(data, device)),
        }
    }

    fn repeat_dim(tensor: Self::Primitive, dim: usize, times: usize) -> Self::Primitive {
        match tensor {
            TensorPrimitive::Float(tensor) => {
                TensorPrimitive::Float(B::float_repeat_dim(tensor, dim, times))
            }
            TensorPrimitive::QFloat(tensor) => {
                TensorPrimitive::QFloat(B::q_repeat_dim(tensor, dim, times))
            }
        }
    }

    fn cat(vectors: Vec<Self::Primitive>, dim: usize) -> Self::Primitive {
        match vectors.first().unwrap() {
            TensorPrimitive::Float(_) => TensorPrimitive::Float(B::float_cat(
                vectors.into_iter().map(|tensor| tensor.tensor()).collect(),
                dim,
            )),
            TensorPrimitive::QFloat(_) => TensorPrimitive::QFloat(B::q_cat(
                vectors
                    .into_iter()
                    .map(|tensor| {
                        if let TensorPrimitive::QFloat(t) = tensor {
                            t
                        } else {
                            panic!("Concatenation only works with vector of QFloat")
                        }
                    })
                    .collect(),
                dim,
            )),
        }
    }

    fn equal(lhs: Self::Primitive, rhs: Self::Primitive) -> B::BoolTensorPrimitive {
        B::float_equal(lhs.tensor(), rhs.tensor())
    }

    fn not_equal(lhs: Self::Primitive, rhs: Self::Primitive) -> B::BoolTensorPrimitive {
        B::float_not_equal(lhs.tensor(), rhs.tensor())
    }

    fn any(tensor: Self::Primitive) -> B::BoolTensorPrimitive {
        B::float_any(tensor.tensor())
    }

    fn any_dim(tensor: Self::Primitive, dim: usize) -> B::BoolTensorPrimitive {
        B::float_any_dim(tensor.tensor(), dim)
    }

    fn all(tensor: Self::Primitive) -> B::BoolTensorPrimitive {
        B::float_all(tensor.tensor())
    }

    fn all_dim(tensor: Self::Primitive, dim: usize) -> B::BoolTensorPrimitive {
        B::float_all_dim(tensor.tensor(), dim)
    }

    fn permute(tensor: Self::Primitive, axes: &[usize]) -> Self::Primitive {
        match tensor {
            TensorPrimitive::Float(tensor) => {
                TensorPrimitive::Float(B::float_permute(tensor, axes))
            }
            TensorPrimitive::QFloat(tensor) => TensorPrimitive::QFloat(B::q_permute(tensor, axes)),
        }
    }

    fn expand(tensor: Self::Primitive, shape: Shape) -> Self::Primitive {
        TensorPrimitive::Float(B::float_expand(tensor.tensor(), shape))
    }

    fn flip(tensor: Self::Primitive, axes: &[usize]) -> Self::Primitive {
        match tensor {
            TensorPrimitive::Float(tensor) => TensorPrimitive::Float(B::float_flip(tensor, axes)),
            TensorPrimitive::QFloat(tensor) => TensorPrimitive::QFloat(B::q_flip(tensor, axes)),
        }
    }

    fn chunk(tensor: Self::Primitive, chunks: usize, dim: usize) -> Vec<Self::Primitive> {
        match tensor {
            TensorPrimitive::Float(tensor) => B::float_chunk(tensor, chunks, dim)
                .into_iter()
                .map(TensorPrimitive::Float)
                .collect(),
            TensorPrimitive::QFloat(tensor) => B::q_chunk(tensor, chunks, dim)
                .into_iter()
                .map(TensorPrimitive::QFloat)
                .collect(),
        }
    }

    fn split(tensor: Self::Primitive, split_size: usize, dim: usize) -> Vec<Self::Primitive> {
        match tensor {
            TensorPrimitive::Float(tensor) => B::float_split(tensor, split_size, dim)
                .into_iter()
                .map(TensorPrimitive::Float)
                .collect(),
            TensorPrimitive::QFloat(tensor) => B::q_split(tensor, split_size, dim)
                .into_iter()
                .map(TensorPrimitive::QFloat)
                .collect(),
        }
    }

    fn split_with_sizes(
        tensor: Self::Primitive,
        split_sizes: Vec<usize>,
        dim: usize,
    ) -> Vec<Self::Primitive> {
        match tensor {
            TensorPrimitive::Float(tensor) => B::float_split_with_sizes(tensor, split_sizes, dim)
                .into_iter()
                .map(TensorPrimitive::Float)
                .collect(),
            TensorPrimitive::QFloat(tensor) => B::q_split_with_sizes(tensor, split_sizes, dim)
                .into_iter()
                .map(TensorPrimitive::QFloat)
                .collect(),
        }
    }
}

impl<B: Backend> BasicOps<B> for Int {
    type Elem = B::IntElem;

    fn empty(shape: Shape, device: &B::Device) -> Self::Primitive {
        B::int_empty(shape, device)
    }
<<<<<<< HEAD
=======

    fn register_transaction(tr: &mut Transaction<B>, tensor: Self::Primitive) {
        tr.register_int(tensor);
    }

    fn shape(tensor: &Self::Primitive) -> Shape {
        B::int_shape(tensor)
    }
>>>>>>> 8be20328

    fn reshape(tensor: Self::Primitive, shape: Shape) -> Self::Primitive {
        B::int_reshape(tensor, shape)
    }

    fn transpose(tensor: Self::Primitive) -> Self::Primitive {
        B::int_transpose(tensor)
    }

    fn swap_dims(tensor: Self::Primitive, dim1: usize, dim2: usize) -> Self::Primitive {
        B::int_swap_dims(tensor, dim1, dim2)
    }

    fn slice(tensor: Self::Primitive, ranges: &[Range<usize>]) -> Self::Primitive {
        B::int_slice(tensor, ranges)
    }

    fn slice_assign(
        tensor: Self::Primitive,
        ranges: &[Range<usize>],
        value: Self::Primitive,
    ) -> Self::Primitive {
        B::int_slice_assign(tensor, ranges, value)
    }

    fn device(tensor: &Self::Primitive) -> Device<B> {
        B::int_device(tensor)
    }

    fn to_device(tensor: Self::Primitive, device: &Device<B>) -> Self::Primitive {
        B::int_to_device(tensor, device)
    }

    async fn into_data_async(tensor: Self::Primitive) -> TensorData {
        B::int_into_data(tensor).await
    }

    fn from_data(data: TensorData, device: &B::Device) -> Self::Primitive {
        B::int_from_data(data, device)
    }

    fn repeat_dim(tensor: Self::Primitive, dim: usize, times: usize) -> Self::Primitive {
        B::int_repeat_dim(tensor, dim, times)
    }

    fn equal(lhs: Self::Primitive, rhs: Self::Primitive) -> B::BoolTensorPrimitive {
        B::int_equal(lhs, rhs)
    }

    fn not_equal(lhs: Self::Primitive, rhs: Self::Primitive) -> B::BoolTensorPrimitive {
        B::int_not_equal(lhs, rhs)
    }

    fn cat(vectors: Vec<Self::Primitive>, dim: usize) -> Self::Primitive {
        B::int_cat(vectors, dim)
    }

    fn any(tensor: Self::Primitive) -> B::BoolTensorPrimitive {
        B::int_any(tensor)
    }

    fn any_dim(tensor: Self::Primitive, dim: usize) -> B::BoolTensorPrimitive {
        B::int_any_dim(tensor, dim)
    }

    fn all(tensor: Self::Primitive) -> B::BoolTensorPrimitive {
        B::int_all(tensor)
    }

    fn all_dim(tensor: Self::Primitive, dim: usize) -> B::BoolTensorPrimitive {
        B::int_all_dim(tensor, dim)
    }

    fn permute(tensor: Self::Primitive, axes: &[usize]) -> Self::Primitive {
        B::int_permute(tensor, axes)
    }

    fn expand(tensor: Self::Primitive, shape: Shape) -> Self::Primitive {
        B::int_expand(tensor, shape)
    }

    fn flip(tensor: Self::Primitive, axes: &[usize]) -> Self::Primitive {
        B::int_flip(tensor, axes)
    }

    fn chunk(tensor: Self::Primitive, chunks: usize, dim: usize) -> Vec<Self::Primitive> {
        B::int_chunk(tensor, chunks, dim)
    }

    fn split(tensor: Self::Primitive, split_size: usize, dim: usize) -> Vec<Self::Primitive> {
        B::int_split(tensor, split_size, dim)
    }

    fn split_with_sizes(
        tensor: Self::Primitive,
        split_sizes: Vec<usize>,
        dim: usize,
    ) -> Vec<Self::Primitive> {
        B::int_split_with_sizes(tensor, split_sizes, dim)
    }
}

impl<B: Backend> BasicOps<B> for Bool {
    type Elem = bool;

    fn empty(shape: Shape, device: &B::Device) -> Self::Primitive {
        B::bool_empty(shape, device)
    }
<<<<<<< HEAD
=======

    fn register_transaction(tr: &mut Transaction<B>, tensor: Self::Primitive) {
        tr.register_bool(tensor);
    }

    fn shape(tensor: &Self::Primitive) -> Shape {
        B::bool_shape(tensor)
    }
>>>>>>> 8be20328

    fn reshape(tensor: Self::Primitive, shape: Shape) -> Self::Primitive {
        B::bool_reshape(tensor, shape)
    }

    fn transpose(tensor: Self::Primitive) -> Self::Primitive {
        B::bool_transpose(tensor)
    }

    fn swap_dims(tensor: Self::Primitive, dim1: usize, dim2: usize) -> Self::Primitive {
        B::bool_swap_dims(tensor, dim1, dim2)
    }

    fn slice(tensor: Self::Primitive, ranges: &[Range<usize>]) -> Self::Primitive {
        B::bool_slice(tensor, ranges)
    }

    fn slice_assign(
        tensor: Self::Primitive,
        ranges: &[Range<usize>],
        value: Self::Primitive,
    ) -> Self::Primitive {
        B::bool_slice_assign(tensor, ranges, value)
    }

    fn device(tensor: &Self::Primitive) -> Device<B> {
        B::bool_device(tensor)
    }

    fn to_device(tensor: Self::Primitive, device: &Device<B>) -> Self::Primitive {
        B::bool_to_device(tensor, device)
    }

    async fn into_data_async(tensor: Self::Primitive) -> TensorData {
        B::bool_into_data(tensor).await
    }

    fn from_data(data: TensorData, device: &B::Device) -> Self::Primitive {
        B::bool_from_data(data, device)
    }

    fn repeat_dim(tensor: Self::Primitive, dim: usize, times: usize) -> Self::Primitive {
        B::bool_repeat_dim(tensor, dim, times)
    }

    fn equal(lhs: Self::Primitive, rhs: Self::Primitive) -> B::BoolTensorPrimitive {
        B::bool_equal(lhs, rhs)
    }

    fn not_equal(lhs: Self::Primitive, rhs: Self::Primitive) -> B::BoolTensorPrimitive {
        B::bool_not_equal(lhs, rhs)
    }

    fn cat(vectors: Vec<Self::Primitive>, dim: usize) -> Self::Primitive {
        B::bool_cat(vectors, dim)
    }

    fn any(tensor: Self::Primitive) -> B::BoolTensorPrimitive {
        B::bool_any(tensor)
    }

    fn any_dim(tensor: Self::Primitive, dim: usize) -> B::BoolTensorPrimitive {
        B::bool_any_dim(tensor, dim)
    }

    fn all(tensor: Self::Primitive) -> B::BoolTensorPrimitive {
        B::bool_all(tensor)
    }

    fn all_dim(tensor: Self::Primitive, dim: usize) -> B::BoolTensorPrimitive {
        B::bool_all_dim(tensor, dim)
    }

    fn permute(tensor: Self::Primitive, axes: &[usize]) -> Self::Primitive {
        B::bool_permute(tensor, axes)
    }

    fn expand(tensor: Self::Primitive, shape: Shape) -> Self::Primitive {
        B::bool_expand(tensor, shape)
    }

    fn flip(tensor: Self::Primitive, axes: &[usize]) -> Self::Primitive {
        B::bool_flip(tensor, axes)
    }

    fn chunk(tensor: Self::Primitive, chunks: usize, dim: usize) -> Vec<Self::Primitive> {
        B::bool_chunk(tensor, chunks, dim)
    }

    fn split(tensor: Self::Primitive, split_size: usize, dim: usize) -> Vec<Self::Primitive> {
        B::bool_split(tensor, split_size, dim)
    }

    fn split_with_sizes(
        tensor: Self::Primitive,
        split_sizes: Vec<usize>,
        dim: usize,
    ) -> Vec<Self::Primitive> {
        B::bool_split_with_sizes(tensor, split_sizes, dim)
    }
}

/// Trait used for movedim arguments
pub trait MovedimArgs {
    /// Converts into a set of dimensions `Vec<usize>` for the `tensor.movedim()` function
    fn into_dim_vec<const D: usize>(self) -> Vec<usize>;
}

impl MovedimArgs for Vec<i32> {
    fn into_dim_vec<const D: usize>(self) -> Vec<usize> {
        let set = self
            .iter()
            .map(|&dim| {
                if dim < 0 {
                    (D as i32 + dim) as usize
                } else {
                    dim as usize
                }
            })
            .collect::<Vec<usize>>();
        check!(TensorCheck::movedim_args_vec::<D>(&set));

        set
    }
}

impl MovedimArgs for Vec<usize> {
    fn into_dim_vec<const D: usize>(self) -> Vec<usize> {
        check!(TensorCheck::movedim_args_vec::<D>(&self));
        self
    }
}

impl MovedimArgs for usize {
    #[allow(clippy::vec_init_then_push)]
    fn into_dim_vec<const D: usize>(self) -> Vec<usize> {
        check!(TensorCheck::movedim_args_usize::<D>(self));

        let mut set = Vec::with_capacity(1);
        set.push(self);

        set
    }
}

impl MovedimArgs for i32 {
    #[allow(clippy::vec_init_then_push)]
    fn into_dim_vec<const D: usize>(self) -> Vec<usize> {
        check!(TensorCheck::movedim_args_i32::<D>(self));

        let dim = if self < 0 {
            (D as i32 + self) as usize
        } else {
            self as usize
        };

        let mut set = Vec::with_capacity(1);
        set.push(dim);

        set
    }
}

/// Trait used for slice arguments
pub trait RangesArg<const D2: usize> {
    /// Converts into a set of ranges to `[core::ops::Range<usize>; D2]` for the `tensor.slice()` function
    fn into_ranges(self, shape: Shape) -> [core::ops::Range<usize>; D2];

    /// Handles negative index values
    fn handle_negative_index(start: i64, end: i64, dim: usize) -> (usize, usize) {
        let start = if start < 0 {
            (dim as i64 + start) as usize
        } else {
            start as usize
        };
        let end = if end < 0 {
            (dim as i64 + end) as usize
        } else {
            end as usize
        };
        (start, end)
    }

    /// Clamps the range to the shape dimensions
    fn clamp_range(start: usize, end: usize, dim: usize) -> (usize, usize) {
        let start = start.clamp(0, dim);
        let end = end.clamp(0, dim);
        (start, end)
    }
}

impl<const D2: usize> RangesArg<D2> for [core::ops::Range<usize>; D2] {
    fn into_ranges(self, shape: Shape) -> [core::ops::Range<usize>; D2] {
        // clamp the ranges to the shape dimensions
        let ranges = self
            .iter()
            .enumerate()
            .map(|(i, range)| {
                let (start, end) = Self::clamp_range(range.start, range.end, shape.dims[i]);
                start..end
            })
            .collect::<Vec<_>>();
        ranges.try_into().unwrap()
    }
}

impl<const D2: usize> RangesArg<D2> for [Option<(i64, i64)>; D2] {
    fn into_ranges(self, shape: Shape) -> [core::ops::Range<usize>; D2] {
        let ranges = self
            .iter()
            .enumerate()
            .map(|(i, range)| match range {
                Some((start, end)) => {
                    let (start, end) = Self::handle_negative_index(*start, *end, shape.dims[i]);
                    let (start, end) = Self::clamp_range(start, end, shape.dims[i]);
                    start..end
                }
                None => 0..shape.dims[i], // if None, use the full range
            })
            .collect::<Vec<_>>();

        ranges.try_into().unwrap()
    }
}

impl<const D2: usize> RangesArg<D2> for [(i64, i64); D2] {
    fn into_ranges(self, shape: Shape) -> [core::ops::Range<usize>; D2] {
        let ranges = self
            .iter()
            .enumerate()
            .map(|(i, &(start, end))| {
                let (start, end) = Self::handle_negative_index(start, end, shape.dims[i]);
                let (start, end) = Self::clamp_range(start, end, shape.dims[i]);
                start..end
            })
            .collect::<Vec<_>>();

        ranges.try_into().unwrap()
    }
}

/// Trait used for reshape arguments.
pub trait ReshapeArgs<const D2: usize> {
    /// Converts to a shape.
    fn into_shape<B: Backend, const D: usize, K: BasicOps<B>>(
        self,
        tensor: &Tensor<B, D, K>,
    ) -> Shape;
}

impl<const D2: usize> ReshapeArgs<D2> for Shape {
    fn into_shape<B: Backend, const D: usize, K: BasicOps<B>>(
        self,
        tensor: &Tensor<B, D, K>,
    ) -> Shape {
        check!(TensorCheck::reshape_args_usize::<D, D2>(
            &tensor.shape(),
            &self
        ));

        self
    }
}
impl<const D2: usize> ReshapeArgs<D2> for [usize; D2] {
    fn into_shape<B: Backend, const D: usize, K: BasicOps<B>>(
        self,
        tensor: &Tensor<B, D, K>,
    ) -> Shape {
        let shape = Shape::from(self);

        check!(TensorCheck::reshape_args_usize::<D, D2>(
            &tensor.shape(),
            &shape
        ));

        shape
    }
}

impl<const D2: usize> ReshapeArgs<D2> for [i32; D2] {
    fn into_shape<B: Backend, const D: usize, K: BasicOps<B>>(
        self,
        tensor: &Tensor<B, D, K>,
    ) -> Shape {
        // Validate the reshape arguments
        check!(TensorCheck::reshape_args_i32(&self));

        // Temporary shape
        let mut new_shape: [i32; D2] = [1; D2];

        // We need to find the index of the 0 dimension and
        // replace it with the actual dimension value.
        for (i, &s) in self.iter().enumerate() {
            if s != 0 {
                new_shape[i] = s;
            } else {
                new_shape[i] = tensor.dims()[i] as i32;
            }
        }

        // Find the index of the inferred dimension (-1)
        let infer_index = new_shape.iter().position(|x| x == &-1);

        // Handle the case where the dimension is inferred (via -1)
        if let Some(index) = infer_index {
            // Handle the case where the dimension is inferred
            let mut product = 1;
            for (i, &s) in new_shape.iter().enumerate() {
                if i != index {
                    product *= s;
                }
            }
            let product_current = tensor.shape().num_elements() as i32;

            new_shape[index] = product_current / product;

            // Check if the reshape is valid
            if product_current % product != 0 {
                panic!(
                    "Cannot reshape tensor of shape {:?} to shape {:?}",
                    tensor.shape(),
                    new_shape
                );
            }
        };

        // Convert each element to usize
        let new_shape: [usize; D2] = new_shape.map(|x| x as usize);

        Shape::from(new_shape)
    }
}

/// Trait used for broadcast arguments.
pub trait BroadcastArgs<const D1: usize, const D2: usize> {
    /// Converts to a shape.
    fn into_shape(self, shape: &Shape) -> Shape;
}

impl<const D1: usize, const D2: usize> BroadcastArgs<D1, D2> for Shape {
    fn into_shape(self, _shape: &Shape) -> Shape {
        self
    }
}
impl<const D1: usize, const D2: usize> BroadcastArgs<D1, D2> for [usize; D2] {
    fn into_shape(self, _shape: &Shape) -> Shape {
        Shape::from(self)
    }
}

impl<const D1: usize, const D2: usize, E: Element> BroadcastArgs<D1, D2> for [E; D2] {
    // Passing -1 as the size for a dimension means not changing the size of that dimension.
    fn into_shape(self, shape: &Shape) -> Shape {
        if self.len() < shape.num_dims() {
            panic!("Broadcast arguments must be greater than the number of dimensions");
        }

        // Zip the two shapes in reverse order and replace -1 with the actual dimension value.
        let new_shape: Vec<_> = self
            .iter()
            .rev()
            .map(|x| {
                let primitive = x.to_i64();
                if primitive < -1 || primitive == 0 {
                    panic!("Broadcast arguments must be positive or -1");
                }
                primitive
            })
            .zip(shape.dims.iter().rev().chain(repeat(&0)).take(self.len())) // Pad the original shape with 0s
            .map(|(x, &y)| if x == -1 { y } else { x as usize })
            .collect::<Vec<_>>()
            .into_iter()
            .rev()
            .collect();

        if new_shape.iter().any(|&x| x == 0) {
            panic!("Cannot substitute -1 for a non-existing dimension");
        }

        let new_shape: [usize; D2] = new_shape.try_into().unwrap();

        Shape::from(new_shape)
    }
}

impl<B, const D: usize, K> Serialize for Tensor<B, D, K>
where
    B: Backend,
    K: BasicOps<B>,
    K::Elem: Debug + Copy + Serialize,
{
    fn serialize<S: Serializer>(&self, serializer: S) -> Result<S::Ok, S::Error> {
        let data = self.to_data();
        data.serialize(serializer)
    }
}

impl<'de, B, const D: usize, K> Deserialize<'de> for Tensor<B, D, K>
where
    B: Backend,
    K: BasicOps<B>,
    K::Elem: Debug + Copy + Deserialize<'de>,
{
    fn deserialize<De: Deserializer<'de>>(deserializer: De) -> Result<Self, De::Error> {
        let tensor = Tensor::from_data(
            TensorData::deserialize(deserializer)?,
            &<B::Device as Default>::default(),
        );
        Ok(tensor)
    }
}<|MERGE_RESOLUTION|>--- conflicted
+++ resolved
@@ -21,11 +21,7 @@
 };
 use crate::{DType, Element, TensorPrimitive};
 
-<<<<<<< HEAD
-use super::TensorMetadata;
-=======
-use super::Transaction;
->>>>>>> 8be20328
+use super::{TensorMetadata, Transaction};
 
 /// A tensor with a given backend, shape and data type.
 ///
@@ -2402,20 +2398,10 @@
         TensorPrimitive::Float(B::float_empty(shape, device))
     }
 
-<<<<<<< HEAD
-=======
     fn register_transaction(tr: &mut Transaction<B>, tensor: Self::Primitive) {
         tr.register_float(tensor);
     }
 
-    fn shape(tensor: &Self::Primitive) -> Shape {
-        match tensor {
-            TensorPrimitive::Float(tensor) => B::float_shape(tensor),
-            TensorPrimitive::QFloat(tensor) => B::q_shape(tensor),
-        }
-    }
-
->>>>>>> 8be20328
     fn reshape(tensor: Self::Primitive, shape: Shape) -> Self::Primitive {
         match tensor {
             TensorPrimitive::Float(tensor) => {
@@ -2627,17 +2613,10 @@
     fn empty(shape: Shape, device: &B::Device) -> Self::Primitive {
         B::int_empty(shape, device)
     }
-<<<<<<< HEAD
-=======
 
     fn register_transaction(tr: &mut Transaction<B>, tensor: Self::Primitive) {
         tr.register_int(tensor);
     }
-
-    fn shape(tensor: &Self::Primitive) -> Shape {
-        B::int_shape(tensor)
-    }
->>>>>>> 8be20328
 
     fn reshape(tensor: Self::Primitive, shape: Shape) -> Self::Primitive {
         B::int_reshape(tensor, shape)
@@ -2746,17 +2725,10 @@
     fn empty(shape: Shape, device: &B::Device) -> Self::Primitive {
         B::bool_empty(shape, device)
     }
-<<<<<<< HEAD
-=======
 
     fn register_transaction(tr: &mut Transaction<B>, tensor: Self::Primitive) {
         tr.register_bool(tensor);
     }
-
-    fn shape(tensor: &Self::Primitive) -> Shape {
-        B::bool_shape(tensor)
-    }
->>>>>>> 8be20328
 
     fn reshape(tensor: Self::Primitive, shape: Shape) -> Self::Primitive {
         B::bool_reshape(tensor, shape)
