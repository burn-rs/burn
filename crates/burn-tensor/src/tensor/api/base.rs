--- conflicted
+++ resolved
@@ -772,7 +772,7 @@
         let shape = shape.into_shape(&self.shape());
         check!(TensorCheck::expand("expand", &self.shape(), &shape,));
 
-        Tensor::<B, D2, K>::new(K::broastcast_to(self.primitive, shape))
+        Tensor::<B, D2, K>::new(K::expand(self.primitive, shape))
     }
 }
 
@@ -1516,7 +1516,7 @@
     /// # Returns
     ///
     /// The broadcasted tensor.
-    fn broastcast_to<const D1: usize, const D2: usize>(
+    fn expand<const D1: usize, const D2: usize>(
         tensor: Self::Primitive<D1>,
         shape: Shape<D2>,
     ) -> Self::Primitive<D2>;
@@ -1636,16 +1636,15 @@
         B::float_permute(tensor, axes)
     }
 
-<<<<<<< HEAD
-    fn broastcast_to<const D1: usize, const D2: usize>(
+    fn expand<const D1: usize, const D2: usize>(
         tensor: Self::Primitive<D1>,
         shape: Shape<D2>,
     ) -> Self::Primitive<D2> {
         B::float_expand(tensor, shape)
-=======
+    }
+
     fn flip<const D: usize>(tensor: Self::Primitive<D>, axes: &[usize]) -> Self::Primitive<D> {
         B::float_flip(tensor, axes)
->>>>>>> dc45cf17
     }
 }
 
@@ -1762,16 +1761,15 @@
         B::int_permute(tensor, axes)
     }
 
-<<<<<<< HEAD
-    fn broastcast_to<const D1: usize, const D2: usize>(
+    fn expand<const D1: usize, const D2: usize>(
         tensor: Self::Primitive<D1>,
         shape: Shape<D2>,
     ) -> Self::Primitive<D2> {
         B::int_expand(tensor, shape)
-=======
+    }
+
     fn flip<const D: usize>(tensor: Self::Primitive<D>, axes: &[usize]) -> Self::Primitive<D> {
         B::int_flip(tensor, axes)
->>>>>>> dc45cf17
     }
 }
 
@@ -1888,16 +1886,15 @@
         B::bool_permute(tensor, axes)
     }
 
-<<<<<<< HEAD
-    fn broastcast_to<const D1: usize, const D2: usize>(
+    fn expand<const D1: usize, const D2: usize>(
         tensor: Self::Primitive<D1>,
         shape: Shape<D2>,
     ) -> Self::Primitive<D2> {
         B::bool_expand(tensor, shape)
-=======
+    }
+
     fn flip<const D: usize>(tensor: Self::Primitive<D>, axes: &[usize]) -> Self::Primitive<D> {
         B::bool_flip(tensor, axes)
->>>>>>> dc45cf17
     }
 }
 
