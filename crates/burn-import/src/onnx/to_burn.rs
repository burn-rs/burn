use std::{
    env,
    fs::{self, create_dir_all},
    path::{Path, PathBuf},
};

use burn::{
    nn::PReluConfig,
    record::{FullPrecisionSettings, HalfPrecisionSettings, PrecisionSettings},
    tensor::{Element, TensorData},
};
use log::warn;

use crate::{
    burn::{
        graph::BurnGraph,
        node::{
            argmax::ArgMaxNode,
            avg_pool1d::AvgPool1dNode,
            avg_pool2d::AvgPool2dNode,
            batch_norm::BatchNormNode,
            binary::BinaryNode,
            clip::ClipNode,
            concat::ConcatNode,
            constant::{ConstantNode, ConstantValue},
            conv1d::Conv1dNode,
            conv2d::Conv2dNode,
            conv_transpose_2d::ConvTranspose2dNode,
            dropout::DropoutNode,
            expand::ExpandNode,
            gather::GatherNode,
            gather_elements::GatherElementsNode,
            global_avg_pool::GlobalAvgPoolNode,
            layer_norm::LayerNormNode,
            linear::LinearNode,
            mask_where::WhereNode,
            matmul::MatmulNode,
            max_pool1d::MaxPool1dNode,
            max_pool2d::MaxPool2dNode,
            prelu::PReluNode,
            random_normal::RandomNormalNode,
            random_uniform::RandomUniformNode,
            range::RangeNode,
            reshape::ReshapeNode,
            resize::{ResizeNode, ResizeOptions},
            slice::SliceNode,
            squeeze::SqueezeNode,
            sum::SumNode,
            unary::UnaryNode,
            unsqueeze::UnsqueezeNode,
        },
        ScalarKind, ScalarType, TensorKind, TensorType, Type,
    },
    format_tokens,
    logger::init_log,
};

use super::op_configuration::{
    argmax_config, avg_pool1d_config, avg_pool2d_config, batch_norm_config, clip_config,
    concat_config, conv1d_config, conv2d_config, conv_transpose2d_config, dropout_config,
    expand_config, flatten_config, gather_config, layer_norm_config, leaky_relu_config,
    linear_config, log_softmax_config, max_pool1d_config, max_pool2d_config, reduce_max_config,
    reduce_mean_config, reduce_min_config, reduce_sum_config, reshape_config, resize_config,
    shape_config, slice_config, softmax_config, squeeze_config, transpose_config, unsqueeze_config,
};
use onnx_ir::{
    convert_constant_value,
    ir::{
        ArgType, Argument as OnnxArgument, Data, ElementType, Node as OnnxNode, NodeType,
        OnnxGraph, TensorType as OnnxTensorType,
    },
    parse_onnx,
};

pub use crate::burn::graph::RecordType;

/// Generate code and states from `.onnx` files and save them to the `out_dir`.
#[derive(Debug, Default)]
pub struct ModelGen {
    out_dir: Option<PathBuf>,
    /// List of onnx files to generate source code from.
    inputs: Vec<PathBuf>,
    development: bool,
    half_precision: bool,
    record_type: RecordType,
    embed_states: bool,
}

impl ModelGen {
    /// Create a new `ModelGen`.
    pub fn new() -> Self {
        init_log().ok(); // Error when init multiple times are ignored.
        Self::default()
    }

    /// Set output directory.
    pub fn out_dir(&mut self, out_dir: &str) -> &mut Self {
        self.out_dir = Some(Path::new(out_dir).into());
        self
    }

    /// Add input file.
    pub fn input(&mut self, input: &str) -> &mut Self {
        self.inputs.push(input.into());
        self
    }

    /// Set development mode.
    ///
    /// If this is set to true, the generated model will be saved as `.graph.txt` files and model
    /// states will be saved as `.json` file.
    pub fn development(&mut self, development: bool) -> &mut Self {
        self.development = development;
        self
    }

    /// Run code generation.
    ///
    /// This function is intended to be called from `build.rs` script.
    pub fn run_from_script(&self) {
        self.run(true);
    }

    /// Run code generation.
    ///
    /// This function is intended to be called from CLI.
    pub fn run_from_cli(&self) {
        self.run(false);
    }

    /// Specify parameter precision to be saved.
    ///
    /// # Arguments
    ///
    /// * `half_precision` - If true, half precision is saved. Otherwise, full precision is saved.
    pub fn half_precision(&mut self, half_precision: bool) -> &mut Self {
        self.half_precision = half_precision;
        self
    }

    /// Specify the type of the record to be saved.
    ///
    /// # Arguments
    ///
    /// * `record_type` - The type of the record to be saved.
    pub fn record_type(&mut self, record_type: RecordType) -> &mut Self {
        self.record_type = record_type;
        self
    }

    /// Specify whether to embed states in the generated code.
    ///
    /// # Arguments
    ///
    /// * `embed_states` - If true, states are embedded in the generated code. Otherwise, states are
    /// saved as a separate file.
    pub fn embed_states(&mut self, embed_states: bool) -> &mut Self {
        self.embed_states = embed_states;
        self
    }

    /// Run code generation.
    fn run(&self, is_build_script: bool) {
        log::info!("Starting to convert ONNX to Burn");

        // prepend the out_dir to the cargo_out_dir if this is a build script
        let out_dir = if is_build_script {
            let cargo_out_dir = env::var("OUT_DIR").expect("OUT_DIR env is not set");
            let mut path = PathBuf::from(cargo_out_dir);

            // // Append the out_dir to the cargo_out_dir
            path.push(self.out_dir.clone().unwrap());
            path
        } else {
            self.out_dir.as_ref().expect("out_dir is not set").clone()
        };

        log::debug!("Output directory: {:?}", out_dir);

        create_dir_all(&out_dir).unwrap();

        for input in self.inputs.iter() {
            let file_name = input.file_stem().unwrap();
            let out_file: PathBuf = out_dir.join(file_name);

            log::info!("Converting {:?}", input);
            log::debug!("Input file name: {:?}", file_name);
            log::debug!("Output file: {:?}", out_file);

            self.generate_model(input, out_file);
        }

        log::info!("Finished converting ONNX to Burn");
    }

    /// Generate model source code and model state.
    fn generate_model(&self, input: &PathBuf, out_file: PathBuf) {
        log::info!("Generating model from {:?}", input);
        log::debug!("Development mode: {:?}", self.development);
        log::debug!("Output file: {:?}", out_file);

        let graph = parse_onnx(input.as_ref());
        let graph = ParsedOnnxGraph(graph);

        if self.development {
            // export the graph
            let debug_graph = format!("{:#?}", graph);
            let graph_file = out_file.with_extension("graph.txt");
            log::debug!("Writing debug graph file: {:?}", graph_file);
            fs::write(graph_file, debug_graph).unwrap();
        }

        let blank_space = true;
        let top_comment = Some(format!("Generated from ONNX {input:?} by burn-import"));

        let code = if self.half_precision {
            graph
                .into_burn::<HalfPrecisionSettings>()
                .with_record(out_file.clone(), self.record_type, self.embed_states)
                .with_blank_space(blank_space)
                .with_top_comment(top_comment)
                .codegen()
        } else {
            graph
                .into_burn::<FullPrecisionSettings>()
                .with_record(out_file.clone(), self.record_type, self.embed_states)
                .with_blank_space(blank_space)
                .with_top_comment(top_comment)
                .codegen()
        };

        let code_str = format_tokens(code);
        fs::write(out_file.with_extension("rs"), code_str).unwrap();

        log::info!("Model generated");
    }
}
#[derive(Debug)]
struct ParsedOnnxGraph(OnnxGraph);
impl ParsedOnnxGraph {
    /// Converts ONNX graph to Burn graph.
    pub fn into_burn<PS: PrecisionSettings + 'static>(self) -> BurnGraph<PS> {
        let mut graph = BurnGraph::<PS>::default();

        let mut unsupported_ops = vec![];

        for node in self.0.nodes {
            match node.node_type {
                NodeType::Add => graph.register(Self::add_conversion(node)),
                NodeType::ArgMax => graph.register(Self::argmax_conversion(node)),
                NodeType::Sub => graph.register(Self::sub_conversion(node)),
                NodeType::Mul => graph.register(Self::mul_conversion(node)),
                NodeType::Div => graph.register(Self::div_conversion(node)),
                NodeType::Equal => graph.register(Self::equal_conversion(node)),
                NodeType::Erf => graph.register(Self::erf_conversion(node)),
                NodeType::Exp => graph.register(Self::exp_conversion(node)),
                NodeType::Expand => graph.register(Self::expand_conversion(node)),
                NodeType::Clip => graph.register(Self::clip_conversion(node)),
                NodeType::Cos => graph.register(Self::cos_conversion(node)),
                NodeType::Conv1d => graph.register(Self::conv1d_conversion::<PS>(node)),
                NodeType::Conv2d => graph.register(Self::conv2d_conversion::<PS>(node)),
                NodeType::Max => graph.register(Self::max_conversion(node)),
                NodeType::MaxPool1d => graph.register(Self::max_pool1d_conversion(node)),
                NodeType::MaxPool2d => graph.register(Self::max_pool2d_conversion(node)),
                NodeType::PRelu => graph.register(Self::prelu_conversion::<PS>(node)),
                NodeType::AveragePool1d => graph.register(Self::avg_pool_1d_conversion(node)),
                NodeType::AveragePool2d => graph.register(Self::avg_pool_2d_conversion(node)),
                NodeType::MatMul => graph.register(Self::matmul_conversion(node)),
                NodeType::Neg => graph.register(Self::neg_conversion(node)),
                NodeType::Not => graph.register(Self::not_conversion(node)),
                NodeType::Greater => graph.register(Self::greater_conversion(node)),
                NodeType::GreaterOrEqual => graph.register(Self::greater_or_equal_conversion(node)),
                NodeType::Less => graph.register(Self::less_conversion(node)),
                NodeType::LessOrEqual => graph.register(Self::less_or_equal_conversion(node)),
                NodeType::LayerNormalization => {
                    graph.register(Self::layer_norm_conversion::<PS>(node))
                }
                NodeType::Linear => graph.register(Self::linear_conversion::<PS>(node)),
                NodeType::BatchNormalization => {
                    graph.register(Self::batch_norm_conversion::<PS>(node))
                }
                NodeType::Relu => graph.register(Self::relu_conversion(node)),
                NodeType::Gelu => graph.register(Self::gelu_conversion(node)),
                NodeType::Flatten => graph.register(Self::flatten_conversion(node)),
                NodeType::Gather => graph.register(Self::gather_conversion(node)),
                NodeType::GatherElements => graph.register(Self::gather_elements_conversion(node)),
                NodeType::Log => graph.register(Self::log_conversion(node)),
                NodeType::LeakyRelu => graph.register(Self::leaky_relu_conversion(node)),
                NodeType::LogSoftmax => graph.register(Self::log_softmax_conversion(node)),
                NodeType::Softmax => graph.register(Self::softmax_conversion(node)),
                NodeType::Sqrt => graph.register(Self::sqrt_conversion(node)),
                NodeType::Tanh => graph.register(Self::tanh_conversion(node)),
                NodeType::Constant => graph.register(Self::constant_conversion::<PS>(node)),
                NodeType::Min => graph.register(Self::min_conversion(node)),
                NodeType::Range => graph.register(Self::range_conversion(node)),
                NodeType::ReduceMax => graph.register(Self::reduce_max_conversion(node)),
                NodeType::ReduceMin => graph.register(Self::reduce_min_conversion(node)),
                NodeType::ReduceMean => graph.register(Self::reduce_mean_conversion(node)),
                NodeType::ReduceSum => graph.register(Self::reduce_sum_conversion(node)),
                NodeType::Reshape => graph.register(Self::reshape_conversion(node)),
                NodeType::Resize => graph.register(Self::resize_conversion(node)),
                NodeType::Reciprocal => graph.register(Self::reciprocal_conversion(node)),
                NodeType::Shape => graph.register(Self::shape_conversion(node)),
                NodeType::Sigmoid => graph.register(Self::sigmoid_conversion(node)),
                NodeType::Sin => graph.register(Self::sin_conversion(node)),
                NodeType::Slice => graph.register(Self::slice_conversion(node)),
                NodeType::Sum => graph.register(Self::sum_conversion(node)),
                NodeType::Transpose => graph.register(Self::transpose_conversion(node)),
                NodeType::Concat => graph.register(Self::concat_conversion(node)),
                NodeType::Cast => graph.register(Self::cast_conversion(node)),
                NodeType::Dropout => graph.register(Self::dropout_conversion(node)),
                NodeType::GlobalAveragePool => {
                    graph.register(Self::global_avg_pool_conversion(node))
                }
                NodeType::ConvTranspose2d => {
                    graph.register(Self::conv_transpose2d_conversion::<PS>(node))
                }
                NodeType::Pow => graph.register(Self::pow_conversion(node)),
                NodeType::Unsqueeze => graph.register(Self::unsqueeze_conversion(node)),
                NodeType::Where => graph.register(Self::where_conversion(node)),
                NodeType::Sign => graph.register(Self::sign_conversion(node)),
                NodeType::Squeeze => graph.register(Self::squeeze_conversion(node)),
                NodeType::RandomUniform => graph.register(Self::random_uniform_conversion(node)),
                NodeType::RandomNormal => graph.register(Self::random_normal_conversion(node)),
                node_type => unsupported_ops.push(node_type),
            }
        }

        if !unsupported_ops.is_empty() {
            panic!("Unsupported ops: {:?}", unsupported_ops);
        }

        // Get input and output names
        let input_names = self
            .0
            .inputs
            .iter()
            .map(|input| input.name.clone())
            .collect::<Vec<_>>();
        let output_names = self
            .0
            .outputs
            .iter()
            .map(|output| output.name.clone())
            .collect::<Vec<_>>();

        // Register inputs and outputs with the graph
        graph.register_input_output(input_names, output_names);

        graph
    }

<<<<<<< HEAD
    fn constant_conversion<PS: PrecisionSettings>(node: OnnxNode) -> ConstantNode<PS> {
=======
    fn constant_conversion<PS: PrecisionSettings>(node: Node) -> ConstantNode {
>>>>>>> 1ae1c03b
        let output = node.outputs.first().unwrap();

        let attr = convert_constant_value(&node);

        let const_value = match attr.ty {
            ArgType::Tensor(tensor) => {
                // Treat tensor with dim 0 as scalar
                if tensor.dim == 0 {
                    panic!("Constant tensor with dim 0 should have been converted to scalar.")
                } else {
                    let kind: TensorKind = tensor.elem_type.clone().into();
                    let dim = tensor.dim;
                    let name = node.name.clone();
                    let shape = tensor.shape.clone();

                    let tensor_data = match tensor.elem_type {
                        // TODO Review how double precision should be supported
                        ElementType::Float32 | ElementType::Float64 => {
                            serialize_data::<PS::FloatElem>(
                                attr.value.unwrap(),
                                tensor.shape.unwrap(),
                            )
                        }
                        ElementType::Int32 | ElementType::Int64 => serialize_data::<PS::IntElem>(
                            attr.value.unwrap(),
                            tensor.shape.unwrap(),
                        ),
                        // TODO support Bool tensor when it is supported by Burn
                        _ => panic!("Unsupported constant tensor type: {:?} ", tensor.elem_type),
                    };

                    ConstantValue::Tensor(TensorType::new(name, dim, kind, shape), tensor_data)
                }
            }
            ArgType::Scalar(elem_type) => match elem_type {
                ElementType::Float64 => ConstantValue::Float64(attr.value.unwrap().into_f64()),
                ElementType::Float32 => ConstantValue::Float32(attr.value.unwrap().into_f32()),
                ElementType::Int32 => ConstantValue::Int32(attr.value.unwrap().into_i32()),
                ElementType::Int64 => ConstantValue::Int64(attr.value.unwrap().into_i64()),
                ElementType::Bool => ConstantValue::Bool(attr.value.unwrap().into_bool()),
                _ => panic!("Unsupported constant tensor type: {:?} ", elem_type),
            },
            ArgType::Shape(_) => panic!("Shape is not supported as constant value."),
        };

        ConstantNode::new(node.name.clone(), const_value, Type::from(output))
    }

    fn random_uniform_conversion(node: OnnxNode) -> RandomUniformNode {
        let output = node.outputs.first().unwrap();
        // cannot use output.to_tensor_type() here, since it drops the shape info...
        let output_type = if let Type::Tensor(t) = Type::from(output) {
            t
        } else {
            panic!("RandomUniform output type is no Tensor.");
        };

        let high = node
            .attrs
            .get("high")
            .map(|val| val.clone().into_f32() as f64)
            .unwrap_or(1.0f64);
        let low = node
            .attrs
            .get("low")
            .map(|val| val.clone().into_f32() as f64)
            .unwrap_or(0.0f64);

        if node.attrs.contains_key("seed") {
            warn!("seed attribute is not supported!");
        }

        RandomUniformNode::new(output_type, low, high)
    }

    fn random_normal_conversion(node: OnnxNode) -> RandomNormalNode {
        let output = node.outputs.first().unwrap();
        // cannot use output.to_tensor_type() here, since it drops the shape info...
        let output_type = if let Type::Tensor(t) = Type::from(output) {
            t
        } else {
            panic!("RandomNormal output type is no Tensor.");
        };

        let mean = node
            .attrs
            .get("mean")
            .map(|val| val.clone().into_f32() as f64)
            .unwrap_or(0.0f64);
        let scale = node
            .attrs
            .get("scale")
            .map(|val| val.clone().into_f32() as f64)
            .unwrap_or(1.0f64);

        if node.attrs.contains_key("seed") {
            warn!("seed attribute is not supported!");
        }

        RandomNormalNode::new(output_type, mean, scale)
    }

    fn add_conversion(node: OnnxNode) -> BinaryNode {
        let lhs = Type::from(node.inputs.first().unwrap());
        let rhs = Type::from(node.inputs.get(1).unwrap());
        let output = Type::from(node.outputs.first().unwrap());

        BinaryNode::add(lhs, rhs, output)
    }

    fn sub_conversion(node: OnnxNode) -> BinaryNode {
        let lhs = Type::from(node.inputs.first().unwrap());
        let rhs = Type::from(node.inputs.get(1).unwrap());
        let output = Type::from(node.outputs.first().unwrap());

        BinaryNode::sub(lhs, rhs, output)
    }

    fn mul_conversion(node: OnnxNode) -> BinaryNode {
        let lhs = Type::from(node.inputs.first().unwrap());
        let rhs = Type::from(node.inputs.get(1).unwrap());
        let output = Type::from(node.outputs.first().unwrap());

        BinaryNode::mul(lhs, rhs, output)
    }

    fn div_conversion(node: OnnxNode) -> BinaryNode {
        let lhs = Type::from(node.inputs.first().unwrap());
        let rhs = Type::from(node.inputs.get(1).unwrap());
        let output = Type::from(node.outputs.first().unwrap());

        BinaryNode::div(lhs, rhs, output)
    }

    fn matmul_conversion(node: OnnxNode) -> MatmulNode {
        let lhs = TensorType::from(node.inputs.first().unwrap());
        let rhs = TensorType::from(node.inputs.get(1).unwrap());
        let output = TensorType::from(node.outputs.first().unwrap());

        MatmulNode::new(lhs, rhs, output)
    }

    fn equal_conversion(node: OnnxNode) -> BinaryNode {
        let lhs = Type::from(node.inputs.first().unwrap());
        let rhs = Type::from(node.inputs.get(1).unwrap());
        let output = Type::from(node.outputs.first().unwrap());

        BinaryNode::equal(lhs, rhs, output)
    }

    fn max_conversion(node: OnnxNode) -> BinaryNode {
        let lhs = Type::from(node.inputs.first().unwrap());
        let rhs = Type::from(node.inputs.get(1).unwrap());
        let output = Type::from(node.outputs.first().unwrap());

        BinaryNode::max_pair(lhs, rhs, output)
    }

    fn erf_conversion(node: OnnxNode) -> UnaryNode {
        let input = Type::from(node.inputs.first().unwrap());
        let output = Type::from(node.outputs.first().unwrap());

        UnaryNode::erf(input, output)
    }

    fn leaky_relu_conversion(node: OnnxNode) -> UnaryNode {
        let input = Type::from(node.inputs.first().unwrap());
        let output = Type::from(node.outputs.first().unwrap());
        let alpha = leaky_relu_config(&node);

        UnaryNode::leaky_relu(input, output, alpha)
    }

    fn relu_conversion(node: OnnxNode) -> UnaryNode {
        let input = Type::from(node.inputs.first().unwrap());
        let output = Type::from(node.outputs.first().unwrap());

        UnaryNode::relu(input, output)
    }

    fn gelu_conversion(node: OnnxNode) -> UnaryNode {
        let input = Type::from(node.inputs.first().unwrap());
        let output = Type::from(node.outputs.first().unwrap());

        UnaryNode::gelu(input, output)
    }

    fn log_conversion(node: OnnxNode) -> UnaryNode {
        let input = Type::from(node.inputs.first().unwrap());
        let output = Type::from(node.outputs.first().unwrap());

        UnaryNode::log(input, output)
    }

    fn flatten_conversion(node: OnnxNode) -> UnaryNode {
        let input = Type::from(node.inputs.first().unwrap());
        let output = Type::from(node.outputs.first().unwrap());
        let (start_dim, end_dim) = flatten_config(&node);

        UnaryNode::flatten(input, output, start_dim, end_dim)
    }

    fn gather_conversion(node: OnnxNode) -> GatherNode {
        let input = TensorType::from(node.inputs.first().unwrap());
        let index = TensorType::from(node.inputs.get(1).unwrap());
        let output = TensorType::from(node.outputs.first().unwrap());
        let dim = gather_config(&node);

        GatherNode::new(input, index, output, dim)
    }

    fn gather_elements_conversion(node: OnnxNode) -> GatherElementsNode {
        let input = TensorType::from(node.inputs.first().unwrap());
        let index = TensorType::from(node.inputs.get(1).unwrap());
        let output = TensorType::from(node.outputs.first().unwrap());
        let dim = gather_config(&node);

        GatherElementsNode::new(input, index, output, dim)
    }

    fn transpose_conversion(node: OnnxNode) -> UnaryNode {
        let input = Type::from(node.inputs.first().unwrap());
        let output = Type::from(node.outputs.first().unwrap());
        let perm = transpose_config(&node);

        UnaryNode::transpose(input, output, perm)
    }

    fn cast_conversion(node: OnnxNode) -> UnaryNode {
        let input = Type::from(node.inputs.first().unwrap());
        let output = Type::from(node.outputs.first().unwrap());

        UnaryNode::cast(input, output)
    }

    fn reshape_conversion(node: OnnxNode) -> ReshapeNode {
        let input = TensorType::from(node.inputs.first().unwrap());
        let output = TensorType::from(node.outputs.first().unwrap());
        let shape = reshape_config(&node);

        ReshapeNode::new(input, output, shape)
    }

    fn resize_conversion(node: OnnxNode) -> ResizeNode {
        let name = &node.name;

        let input = TensorType::from(&node.inputs[0]);
        let output_size = TensorType::from(&node.inputs[3]);

        let output = TensorType::from(node.outputs.first().unwrap());

        let mode = resize_config(&node);

        ResizeNode::new(name, input, output, output_size, ResizeOptions { mode })
    }

    fn min_conversion(node: OnnxNode) -> BinaryNode {
        let lhs = Type::from(node.inputs.first().unwrap());
        let rhs = Type::from(node.inputs.get(1).unwrap());
        let output = Type::from(node.outputs.first().unwrap());

        BinaryNode::min_pair(lhs, rhs, output)
    }

    fn range_conversion(node: OnnxNode) -> RangeNode {
        fn convert_arg_to_scalar(arg: &OnnxArgument) -> ScalarType {
            match &arg.ty {
                ArgType::Scalar(scalar) => {
                    ScalarType::new(arg.name.clone(), ScalarKind::from(scalar))
                }
                ArgType::Tensor(tensor) => {
                    if tensor.dim != 0 {
                        panic!("Range node requires scalar inputs");
                    }
                    ScalarType::new(arg.name.clone(), ScalarKind::from(&tensor.elem_type))
                }
                _ => panic!("Range node requires scalar inputs"),
            }
        }
        let output = TensorType::from(node.outputs.first().unwrap());
        let start = convert_arg_to_scalar(node.inputs.first().unwrap());
        let end = convert_arg_to_scalar(node.inputs.get(1).unwrap());
        let step = convert_arg_to_scalar(node.inputs.get(2).unwrap());

        RangeNode::new(start, end, step, output)
    }

    fn reduce_max_conversion(node: OnnxNode) -> UnaryNode {
        let input = Type::from(node.inputs.first().unwrap());
        let output = Type::from(node.outputs.first().unwrap());
        let dim = reduce_max_config(&node);

        UnaryNode::reduce_max(input, output, dim)
    }

    fn reduce_min_conversion(node: OnnxNode) -> UnaryNode {
        let input = Type::from(node.inputs.first().unwrap());
        let output = Type::from(node.outputs.first().unwrap());
        let dim = reduce_min_config(&node);

        UnaryNode::reduce_min(input, output, dim)
    }

    fn reduce_mean_conversion(node: OnnxNode) -> UnaryNode {
        let input = Type::from(node.inputs.first().unwrap());
        let output = Type::from(node.outputs.first().unwrap());
        let dim = reduce_mean_config(&node);

        UnaryNode::reduce_mean(input, output, dim)
    }

    fn reduce_sum_conversion(node: OnnxNode) -> UnaryNode {
        let input = Type::from(node.inputs.first().unwrap());
        let output = Type::from(node.outputs.first().unwrap());
        let dim = reduce_sum_config(&node);

        UnaryNode::reduce_sum(input, output, dim)
    }

    fn shape_conversion(node: OnnxNode) -> UnaryNode {
        let input = Type::from(node.inputs.first().unwrap());
        let output = Type::from(node.outputs.first().unwrap());
        let (start_dim, end_dim) = shape_config(&node);

        UnaryNode::shape(input, output, start_dim, end_dim)
    }

    fn unsqueeze_conversion(node: OnnxNode) -> UnsqueezeNode {
        let input = Type::from(node.inputs.first().unwrap());
        let output = TensorType::from(node.outputs.first().unwrap());
        let dims = unsqueeze_config(&node);

        UnsqueezeNode::new(input, output, dims)
    }

    fn where_conversion(node: OnnxNode) -> WhereNode {
        let condition = TensorType::from(node.inputs.first().unwrap());
        let x = TensorType::from(node.inputs.get(1).unwrap());
        let y = TensorType::from(node.inputs.get(2).unwrap());
        let output = TensorType::from(node.outputs.first().unwrap());

        WhereNode::new(condition, x, y, output)
    }

    fn clip_conversion(node: OnnxNode) -> ClipNode {
        let input = TensorType::from(node.inputs.first().unwrap());
        let output = TensorType::from(node.outputs.first().unwrap());
        let (min, max) = clip_config(&node);

        ClipNode::new(input, output, min, max)
    }

    fn sigmoid_conversion(node: OnnxNode) -> UnaryNode {
        let input = Type::from(node.inputs.first().unwrap());
        let output = Type::from(node.outputs.first().unwrap());

        UnaryNode::sigmoid(input, output)
    }

    fn sin_conversion(node: OnnxNode) -> UnaryNode {
        let input = Type::from(node.inputs.first().unwrap());
        let output = Type::from(node.outputs.first().unwrap());

        UnaryNode::sin(input, output)
    }

    fn slice_conversion(node: OnnxNode) -> SliceNode {
        let input = TensorType::from(node.inputs.first().unwrap());
        let output = TensorType::from(node.outputs.first().unwrap());
        let (starts, ends) = slice_config(&node);

        SliceNode::new(input, output, starts, ends)
    }

    fn sum_conversion(node: OnnxNode) -> SumNode {
        let inputs = node.inputs.iter().map(TensorType::from).collect();
        let output = TensorType::from(node.outputs.first().unwrap());

        SumNode::new(inputs, output)
    }

    fn reciprocal_conversion(node: OnnxNode) -> UnaryNode {
        let input = Type::from(node.inputs.first().unwrap());
        let output = Type::from(node.outputs.first().unwrap());

        UnaryNode::reciprocal(input, output)
    }

    fn log_softmax_conversion(node: OnnxNode) -> UnaryNode {
        let input = Type::from(node.inputs.first().unwrap());
        let output = Type::from(node.outputs.first().unwrap());
        let dim = log_softmax_config(&node);

        UnaryNode::log_softmax(input, output, dim)
    }

    fn softmax_conversion(node: OnnxNode) -> UnaryNode {
        let input = Type::from(node.inputs.first().unwrap());
        let output = Type::from(node.outputs.first().unwrap());
        let dim = softmax_config(&node);

        UnaryNode::softmax(input, output, dim)
    }

    fn sqrt_conversion(node: OnnxNode) -> UnaryNode {
        let input = Type::from(node.inputs.first().unwrap());
        let output = Type::from(node.outputs.first().unwrap());

        UnaryNode::sqrt(input, output)
    }

    fn tanh_conversion(node: OnnxNode) -> UnaryNode {
        let input = Type::from(node.inputs.first().unwrap());
        let output = Type::from(node.outputs.first().unwrap());

        UnaryNode::tanh(input, output)
    }

    fn argmax_conversion(node: OnnxNode) -> ArgMaxNode {
        let input = TensorType::from(node.inputs.first().unwrap());
        let output = TensorType::from(node.outputs.first().unwrap());
        let axis = argmax_config(&node);

        ArgMaxNode::new(input, output, axis)
    }

    fn concat_conversion(node: OnnxNode) -> ConcatNode {
        let inputs = node.inputs.iter().map(TensorType::from).collect();

        let output = TensorType::from(node.outputs.first().unwrap());
        let dim = concat_config(&node);

        ConcatNode::new(inputs, output, dim)
    }

<<<<<<< HEAD
    fn linear_conversion<PS: PrecisionSettings>(node: OnnxNode) -> LinearNode<PS> {
=======
    fn linear_conversion<PS: PrecisionSettings>(node: Node) -> LinearNode {
>>>>>>> 1ae1c03b
        let name = &node.name;
        let input = TensorType::from(node.inputs.first().unwrap());
        let output = TensorType::from(node.outputs.first().unwrap());
        let config = linear_config(&node);

        let weight = extract_data_serialize::<PS::FloatElem>(1, &node).expect("Weight is required");

        let bias = extract_data_serialize::<PS::FloatElem>(2, &node);

        LinearNode::new(name, input, output, weight, bias, config)
    }

    fn dropout_conversion(node: OnnxNode) -> DropoutNode {
        let name = &node.name;
        let input = TensorType::from(node.inputs.first().unwrap());
        let output = TensorType::from(node.outputs.first().unwrap());
        let config = dropout_config(&node);

        DropoutNode::new(name, input, output, config)
    }

<<<<<<< HEAD
    fn batch_norm_conversion<PS: PrecisionSettings>(node: OnnxNode) -> BatchNormNode<PS> {
=======
    fn batch_norm_conversion<PS: PrecisionSettings>(node: Node) -> BatchNormNode {
>>>>>>> 1ae1c03b
        let config = batch_norm_config(&node);
        let input = TensorType::from(node.inputs.first().unwrap());
        let output = TensorType::from(node.outputs.first().unwrap());
        let dim = input.dim - 2;

        let gamma = extract_data_serialize::<PS::FloatElem>(1, &node).expect("Gamma is required");
        let beta = extract_data_serialize::<PS::FloatElem>(2, &node).expect("Beta is required");
        let running_mean =
            extract_data_serialize::<PS::FloatElem>(3, &node).expect("Running mean is required");
        let running_var =
            extract_data_serialize::<PS::FloatElem>(4, &node).expect("Running var is required");

        let name = &node.name;

        BatchNormNode::new(
            dim,
            name,
            input,
            output,
            gamma,
            beta,
            running_mean,
            running_var,
            config,
        )
    }

<<<<<<< HEAD
    fn layer_norm_conversion<PS: PrecisionSettings>(node: OnnxNode) -> LayerNormNode<PS> {
=======
    fn layer_norm_conversion<PS: PrecisionSettings>(node: Node) -> LayerNormNode {
>>>>>>> 1ae1c03b
        let (config, full_precision) = layer_norm_config(&node);
        let input = TensorType::from(node.inputs.first().unwrap());
        let output = TensorType::from(node.outputs.first().unwrap());

        // Scale tensor (aka gamma)
        let gamma = extract_data_serialize::<PS::FloatElem>(1, &node).expect("Gamma is required");
        // Bias (B) optional tensor
        let beta = extract_data_serialize::<PS::FloatElem>(2, &node);

        let name = &node.name;

        LayerNormNode::new(name, input, output, gamma, beta, config, full_precision)
    }

<<<<<<< HEAD
    fn conv1d_conversion<PS: PrecisionSettings>(node: OnnxNode) -> Conv1dNode<PS> {
        let input = TensorType::from(node.inputs.first().unwrap());
        let output = TensorType::from(node.outputs.first().unwrap());
=======
    fn conv1d_conversion<PS: PrecisionSettings>(node: Node) -> Conv1dNode {
        let input = node.inputs.first().unwrap().to_tensor_type();
        let output = node.outputs.first().unwrap().to_tensor_type();
>>>>>>> 1ae1c03b
        let config = conv1d_config(&node);

        let bias = node.inputs.len() == 3;
        let weight = extract_data_serialize::<PS::FloatElem>(1, &node).unwrap();
        let bias = match bias {
            true => extract_data_serialize::<PS::FloatElem>(2, &node),
            false => None,
        };

        let name = &node.name;
        Conv1dNode::new(name, input, output, weight, bias, config)
    }

<<<<<<< HEAD
    fn conv2d_conversion<PS: PrecisionSettings>(node: OnnxNode) -> Conv2dNode<PS> {
        let input = TensorType::from(node.inputs.first().unwrap());
        let output = TensorType::from(node.outputs.first().unwrap());
=======
    fn conv2d_conversion<PS: PrecisionSettings>(node: Node) -> Conv2dNode {
        let input = node.inputs.first().unwrap().to_tensor_type();
        let output = node.outputs.first().unwrap().to_tensor_type();
>>>>>>> 1ae1c03b
        let config = conv2d_config(&node);

        let bias = node.inputs.len() == 3;
        let weight = extract_data_serialize::<PS::FloatElem>(1, &node).unwrap();
        let bias = match bias {
            true => extract_data_serialize::<PS::FloatElem>(2, &node),
            false => None,
        };

        let name = &node.name;
        Conv2dNode::new(name, input, output, weight, bias, config)
    }

    fn max_pool1d_conversion(node: OnnxNode) -> MaxPool1dNode {
        let input = TensorType::from(node.inputs.first().unwrap());
        let output = TensorType::from(node.outputs.first().unwrap());
        let config = max_pool1d_config(&node);

        let name = &node.name;
        MaxPool1dNode::new(name, input, output, config)
    }

    fn max_pool2d_conversion(node: OnnxNode) -> MaxPool2dNode {
        let input = TensorType::from(node.inputs.first().unwrap());
        let output = TensorType::from(node.outputs.first().unwrap());
        let config = max_pool2d_config(&node);

        let name = &node.name;
        MaxPool2dNode::new(name, input, output, config)
    }

<<<<<<< HEAD
    fn prelu_conversion<PS: PrecisionSettings>(node: OnnxNode) -> PReluNode<PS> {
        let input = TensorType::from(node.inputs.first().unwrap());
        let output = TensorType::from(node.outputs.first().unwrap());
=======
    fn prelu_conversion<PS: PrecisionSettings>(node: Node) -> PReluNode {
        let input = node.inputs.first().unwrap().to_tensor_type();
        let output = node.outputs.first().unwrap().to_tensor_type();
>>>>>>> 1ae1c03b
        let weight = extract_data_serialize::<PS::FloatElem>(1, &node).unwrap();
        let config = PReluConfig::new();
        let name = &node.name;
        PReluNode::new(name, input, output, weight, config)
    }
<<<<<<< HEAD
    fn conv_transpose2d_conversion<PS: PrecisionSettings>(
        node: OnnxNode,
    ) -> ConvTranspose2dNode<PS> {
        let input = TensorType::from(node.inputs.first().unwrap());
        let output = TensorType::from(node.outputs.first().unwrap());
=======
    fn conv_transpose2d_conversion<PS: PrecisionSettings>(node: Node) -> ConvTranspose2dNode {
        let input = node.inputs.first().unwrap().to_tensor_type();
        let output = node.outputs.first().unwrap().to_tensor_type();
>>>>>>> 1ae1c03b
        let config = conv_transpose2d_config(&node);

        let bias = node.inputs.len() == 3;
        let weight = extract_data_serialize::<PS::FloatElem>(1, &node).unwrap();
        let bias = match bias {
            true => extract_data_serialize::<PS::FloatElem>(2, &node),
            false => None,
        };

        let name = &node.name;
        ConvTranspose2dNode::new(name, input, output, weight, bias, config)
    }
    fn avg_pool_1d_conversion(node: OnnxNode) -> AvgPool1dNode {
        let input = TensorType::from(node.inputs.first().unwrap());
        let output = TensorType::from(node.outputs.first().unwrap());
        let config = avg_pool1d_config(&node);

        let name = &node.name;
        AvgPool1dNode::new(name, input, output, config)
    }

    fn avg_pool_2d_conversion(node: OnnxNode) -> AvgPool2dNode {
        let input = TensorType::from(node.inputs.first().unwrap());
        let output = TensorType::from(node.outputs.first().unwrap());
        let config = avg_pool2d_config(&node);

        let name = &node.name;
        AvgPool2dNode::new(name, input, output, config)
    }

    fn global_avg_pool_conversion(node: OnnxNode) -> GlobalAvgPoolNode {
        let input = TensorType::from(node.inputs.first().unwrap());
        let output = TensorType::from(node.outputs.first().unwrap());

        let name = &node.name;

        GlobalAvgPoolNode::new(name, input, output)
    }

    fn cos_conversion(node: OnnxNode) -> UnaryNode {
        let input = Type::from(node.inputs.first().unwrap());
        let output = Type::from(node.outputs.first().unwrap());

        UnaryNode::cos(input, output)
    }

    fn exp_conversion(node: OnnxNode) -> UnaryNode {
        let input = Type::from(node.inputs.first().unwrap());
        let output = Type::from(node.outputs.first().unwrap());

        UnaryNode::exp(input, output)
    }

    fn expand_conversion(node: OnnxNode) -> ExpandNode {
        let input = TensorType::from(node.inputs.first().unwrap());
        let output = TensorType::from(node.outputs.first().unwrap());
        let shape = expand_config(&node);

        ExpandNode::new(input, output, shape)
    }

    fn neg_conversion(node: OnnxNode) -> UnaryNode {
        let input = Type::from(node.inputs.first().unwrap());
        let output = Type::from(node.outputs.first().unwrap());
        UnaryNode::neg(input, output)
    }

    fn not_conversion(node: OnnxNode) -> UnaryNode {
        let input = Type::from(node.inputs.first().unwrap());
        let output = Type::from(node.outputs.first().unwrap());
        UnaryNode::not(input, output)
    }

    fn greater_conversion(node: OnnxNode) -> BinaryNode {
        let lhs = Type::from(node.inputs.first().unwrap());
        let rhs = Type::from(node.inputs.get(1).unwrap());
        let output = Type::from(node.outputs.first().unwrap());
        BinaryNode::greater(lhs, rhs, output)
    }

    fn less_conversion(node: OnnxNode) -> BinaryNode {
        let lhs = Type::from(node.inputs.first().unwrap());
        let rhs = Type::from(node.inputs.get(1).unwrap());
        let output = Type::from(node.outputs.first().unwrap());
        BinaryNode::lower(lhs, rhs, output)
    }

    fn greater_or_equal_conversion(node: OnnxNode) -> BinaryNode {
        let lhs = Type::from(node.inputs.first().unwrap());
        let rhs = Type::from(node.inputs.get(1).unwrap());
        let output = Type::from(node.outputs.first().unwrap());
        BinaryNode::greater_equal(lhs, rhs, output)
    }

    fn less_or_equal_conversion(node: OnnxNode) -> BinaryNode {
        let lhs = Type::from(node.inputs.first().unwrap());
        let rhs = Type::from(node.inputs.get(1).unwrap());
        let output = Type::from(node.outputs.first().unwrap());
        BinaryNode::lower_equal(lhs, rhs, output)
    }

    fn pow_conversion(node: OnnxNode) -> BinaryNode {
        let lhs = Type::from(node.inputs.first().unwrap());
        let rhs = Type::from(node.inputs.get(1).unwrap());
        let output = Type::from(node.outputs.first().unwrap());
        match &rhs {
            Type::Tensor(x) => match x.kind {
                TensorKind::Int => BinaryNode::powi(lhs, rhs, output),
                TensorKind::Float => BinaryNode::powf(lhs, rhs, output),
                _ => panic!("pow function requires RHS to be int or float type"),
            },
            Type::Scalar(x) => match x.kind {
                ScalarKind::Int32 | ScalarKind::Int64 => BinaryNode::powi(lhs, rhs, output),
                ScalarKind::Float32 | ScalarKind::Float64 => BinaryNode::powf(lhs, rhs, output),
                _ => panic!("pow function requires RHS to be int or float type"),
            },
            _ => panic!("pow function only supports RHS scalar or tensor types"),
        }
    }

    fn sign_conversion(node: OnnxNode) -> UnaryNode {
        let input = Type::from(node.inputs.first().unwrap());
        let output = Type::from(node.outputs.first().unwrap());
        UnaryNode::sign(input, output)
    }

    fn squeeze_conversion(node: OnnxNode) -> SqueezeNode {
        let input = TensorType::from(node.inputs.first().unwrap());
        let output = TensorType::from(node.outputs.first().unwrap());
        let axes = squeeze_config(&node);

        SqueezeNode::new(input, output, axes)
    }
}

/// Extract data from node states and convert it to `TensorData`.
///
/// # Arguments
///
/// * `input_index` - The index of the input originally from input.
/// * `node` - The node where value are stored.
#[track_caller]
<<<<<<< HEAD
fn extract_data_serialize<E: Element>(
    input_index: usize,
    node: &OnnxNode,
) -> Option<DataSerialize<E>> {
=======
fn extract_data_serialize<E: Element>(input_index: usize, node: &Node) -> Option<TensorData> {
>>>>>>> 1ae1c03b
    if node.inputs.is_empty() {
        return None;
    }

    let input = node.inputs.get(input_index);
    input?;
    let input = input.unwrap();
    input.value.as_ref()?;
    let ty = input.ty.clone();

    match ty {
        ArgType::Tensor(tensor_type) => {
            let value = input.value.as_ref().expect("Value to be provided.").clone();

            Some(serialize_data::<E>(
                value.clone(),
                tensor_type.shape.unwrap().clone(),
            ))
        }
        _ => panic!("Unsupported serialization type"),
    }
}

/// Convert data to `TensorData`.
fn serialize_data<E: Element>(data: Data, shape: Vec<usize>) -> TensorData {
    match data {
        Data::Float16s(val) => TensorData::new(val, shape).convert::<E>(),
        Data::Float32s(val) => TensorData::new(val, shape).convert::<E>(),
        Data::Float64s(val) => TensorData::new(val, shape).convert::<E>(),
        Data::Int32s(val) => TensorData::new(val, shape).convert::<E>(),
        Data::Int64s(val) => TensorData::new(val, shape).convert::<E>(),
        // TODO support Bool tensor when it is supported by Burn
        _ => panic!("Unsupported tensor element type"),
    }
}

impl From<&OnnxArgument> for TensorType {
    fn from(arg: &OnnxArgument) -> Self {
        match &arg.ty {
            ArgType::Tensor(OnnxTensorType {
                elem_type: ElementType::Float16 | ElementType::Float32 | ElementType::Float64,
                dim,
                ..
            }) => TensorType::new_float(arg.name.clone(), *dim),
            ArgType::Tensor(OnnxTensorType {
                elem_type: ElementType::Int32 | ElementType::Int64,
                dim,
                ..
            }) => TensorType::new_int(arg.name.clone(), *dim),
            ArgType::Tensor(OnnxTensorType {
                elem_type: ElementType::Bool,
                dim,
                ..
            }) => TensorType::new_bool(arg.name.clone(), *dim),
            _ => panic!("Can't transform scalar to tensor."),
        }
    }
}
impl From<&OnnxArgument> for Type {
    fn from(arg: &OnnxArgument) -> Self {
        match &arg.ty {
            ArgType::Tensor(tensor) => {
                // Treat tensor with dim 0 as scalar
                if tensor.dim == 0 {
                    Type::Scalar(ScalarType::new(
                        arg.name.clone(),
                        ScalarKind::from(&tensor.elem_type),
                    ))
                } else {
                    let kind: TensorKind = tensor.elem_type.clone().into();
                    let dim = tensor.dim;
                    let name = arg.name.clone();
                    let shape = tensor.shape.clone();
                    Type::Tensor(TensorType::new(name, dim, kind, shape))
                }
            }

            ArgType::Scalar(elem_type) => {
                Type::Scalar(ScalarType::new(arg.name.clone(), elem_type.into()))
            }
            ArgType::Shape(_shape) => panic!("Can't transform shape to tensor."),
        }
    }
}

impl From<&ElementType> for ScalarKind {
    fn from(elem_type: &ElementType) -> Self {
        match elem_type {
            ElementType::Float32 => ScalarKind::Float32,
            ElementType::Float64 => ScalarKind::Float64,
            ElementType::Int32 => ScalarKind::Int32,
            ElementType::Int64 => ScalarKind::Int64,
            ElementType::Bool => ScalarKind::Bool,
            ElementType::String => panic!("String tensor unsupported"),
            ElementType::Float16 => panic!("Float16 tensor unsupported"),
        }
    }
}

impl From<ElementType> for TensorKind {
    fn from(elem_type: ElementType) -> Self {
        match elem_type {
            ElementType::Float32 => TensorKind::Float,
            ElementType::Float64 => TensorKind::Float,
            ElementType::Int32 => TensorKind::Int,
            ElementType::Int64 => TensorKind::Int,
            ElementType::Bool => TensorKind::Bool,
            _ => panic!("Unsupported tensor type"),
        }
    }
}<|MERGE_RESOLUTION|>--- conflicted
+++ resolved
@@ -66,8 +66,8 @@
 use onnx_ir::{
     convert_constant_value,
     ir::{
-        ArgType, Argument as OnnxArgument, Data, ElementType, Node as OnnxNode, NodeType,
-        OnnxGraph, TensorType as OnnxTensorType,
+        ArgType, Argument as OnnxArgument, Data, ElementType, Node, NodeType, OnnxGraph,
+        TensorType as OnnxTensorType,
     },
     parse_onnx,
 };
@@ -350,11 +350,7 @@
         graph
     }
 
-<<<<<<< HEAD
-    fn constant_conversion<PS: PrecisionSettings>(node: OnnxNode) -> ConstantNode<PS> {
-=======
     fn constant_conversion<PS: PrecisionSettings>(node: Node) -> ConstantNode {
->>>>>>> 1ae1c03b
         let output = node.outputs.first().unwrap();
 
         let attr = convert_constant_value(&node);
@@ -403,7 +399,7 @@
         ConstantNode::new(node.name.clone(), const_value, Type::from(output))
     }
 
-    fn random_uniform_conversion(node: OnnxNode) -> RandomUniformNode {
+    fn random_uniform_conversion(node: Node) -> RandomUniformNode {
         let output = node.outputs.first().unwrap();
         // cannot use output.to_tensor_type() here, since it drops the shape info...
         let output_type = if let Type::Tensor(t) = Type::from(output) {
@@ -430,7 +426,7 @@
         RandomUniformNode::new(output_type, low, high)
     }
 
-    fn random_normal_conversion(node: OnnxNode) -> RandomNormalNode {
+    fn random_normal_conversion(node: Node) -> RandomNormalNode {
         let output = node.outputs.first().unwrap();
         // cannot use output.to_tensor_type() here, since it drops the shape info...
         let output_type = if let Type::Tensor(t) = Type::from(output) {
@@ -457,7 +453,7 @@
         RandomNormalNode::new(output_type, mean, scale)
     }
 
-    fn add_conversion(node: OnnxNode) -> BinaryNode {
+    fn add_conversion(node: Node) -> BinaryNode {
         let lhs = Type::from(node.inputs.first().unwrap());
         let rhs = Type::from(node.inputs.get(1).unwrap());
         let output = Type::from(node.outputs.first().unwrap());
@@ -465,7 +461,7 @@
         BinaryNode::add(lhs, rhs, output)
     }
 
-    fn sub_conversion(node: OnnxNode) -> BinaryNode {
+    fn sub_conversion(node: Node) -> BinaryNode {
         let lhs = Type::from(node.inputs.first().unwrap());
         let rhs = Type::from(node.inputs.get(1).unwrap());
         let output = Type::from(node.outputs.first().unwrap());
@@ -473,7 +469,7 @@
         BinaryNode::sub(lhs, rhs, output)
     }
 
-    fn mul_conversion(node: OnnxNode) -> BinaryNode {
+    fn mul_conversion(node: Node) -> BinaryNode {
         let lhs = Type::from(node.inputs.first().unwrap());
         let rhs = Type::from(node.inputs.get(1).unwrap());
         let output = Type::from(node.outputs.first().unwrap());
@@ -481,7 +477,7 @@
         BinaryNode::mul(lhs, rhs, output)
     }
 
-    fn div_conversion(node: OnnxNode) -> BinaryNode {
+    fn div_conversion(node: Node) -> BinaryNode {
         let lhs = Type::from(node.inputs.first().unwrap());
         let rhs = Type::from(node.inputs.get(1).unwrap());
         let output = Type::from(node.outputs.first().unwrap());
@@ -489,7 +485,7 @@
         BinaryNode::div(lhs, rhs, output)
     }
 
-    fn matmul_conversion(node: OnnxNode) -> MatmulNode {
+    fn matmul_conversion(node: Node) -> MatmulNode {
         let lhs = TensorType::from(node.inputs.first().unwrap());
         let rhs = TensorType::from(node.inputs.get(1).unwrap());
         let output = TensorType::from(node.outputs.first().unwrap());
@@ -497,7 +493,7 @@
         MatmulNode::new(lhs, rhs, output)
     }
 
-    fn equal_conversion(node: OnnxNode) -> BinaryNode {
+    fn equal_conversion(node: Node) -> BinaryNode {
         let lhs = Type::from(node.inputs.first().unwrap());
         let rhs = Type::from(node.inputs.get(1).unwrap());
         let output = Type::from(node.outputs.first().unwrap());
@@ -505,7 +501,7 @@
         BinaryNode::equal(lhs, rhs, output)
     }
 
-    fn max_conversion(node: OnnxNode) -> BinaryNode {
+    fn max_conversion(node: Node) -> BinaryNode {
         let lhs = Type::from(node.inputs.first().unwrap());
         let rhs = Type::from(node.inputs.get(1).unwrap());
         let output = Type::from(node.outputs.first().unwrap());
@@ -513,14 +509,14 @@
         BinaryNode::max_pair(lhs, rhs, output)
     }
 
-    fn erf_conversion(node: OnnxNode) -> UnaryNode {
+    fn erf_conversion(node: Node) -> UnaryNode {
         let input = Type::from(node.inputs.first().unwrap());
         let output = Type::from(node.outputs.first().unwrap());
 
         UnaryNode::erf(input, output)
     }
 
-    fn leaky_relu_conversion(node: OnnxNode) -> UnaryNode {
+    fn leaky_relu_conversion(node: Node) -> UnaryNode {
         let input = Type::from(node.inputs.first().unwrap());
         let output = Type::from(node.outputs.first().unwrap());
         let alpha = leaky_relu_config(&node);
@@ -528,28 +524,28 @@
         UnaryNode::leaky_relu(input, output, alpha)
     }
 
-    fn relu_conversion(node: OnnxNode) -> UnaryNode {
+    fn relu_conversion(node: Node) -> UnaryNode {
         let input = Type::from(node.inputs.first().unwrap());
         let output = Type::from(node.outputs.first().unwrap());
 
         UnaryNode::relu(input, output)
     }
 
-    fn gelu_conversion(node: OnnxNode) -> UnaryNode {
+    fn gelu_conversion(node: Node) -> UnaryNode {
         let input = Type::from(node.inputs.first().unwrap());
         let output = Type::from(node.outputs.first().unwrap());
 
         UnaryNode::gelu(input, output)
     }
 
-    fn log_conversion(node: OnnxNode) -> UnaryNode {
+    fn log_conversion(node: Node) -> UnaryNode {
         let input = Type::from(node.inputs.first().unwrap());
         let output = Type::from(node.outputs.first().unwrap());
 
         UnaryNode::log(input, output)
     }
 
-    fn flatten_conversion(node: OnnxNode) -> UnaryNode {
+    fn flatten_conversion(node: Node) -> UnaryNode {
         let input = Type::from(node.inputs.first().unwrap());
         let output = Type::from(node.outputs.first().unwrap());
         let (start_dim, end_dim) = flatten_config(&node);
@@ -557,7 +553,7 @@
         UnaryNode::flatten(input, output, start_dim, end_dim)
     }
 
-    fn gather_conversion(node: OnnxNode) -> GatherNode {
+    fn gather_conversion(node: Node) -> GatherNode {
         let input = TensorType::from(node.inputs.first().unwrap());
         let index = TensorType::from(node.inputs.get(1).unwrap());
         let output = TensorType::from(node.outputs.first().unwrap());
@@ -566,7 +562,7 @@
         GatherNode::new(input, index, output, dim)
     }
 
-    fn gather_elements_conversion(node: OnnxNode) -> GatherElementsNode {
+    fn gather_elements_conversion(node: Node) -> GatherElementsNode {
         let input = TensorType::from(node.inputs.first().unwrap());
         let index = TensorType::from(node.inputs.get(1).unwrap());
         let output = TensorType::from(node.outputs.first().unwrap());
@@ -575,7 +571,7 @@
         GatherElementsNode::new(input, index, output, dim)
     }
 
-    fn transpose_conversion(node: OnnxNode) -> UnaryNode {
+    fn transpose_conversion(node: Node) -> UnaryNode {
         let input = Type::from(node.inputs.first().unwrap());
         let output = Type::from(node.outputs.first().unwrap());
         let perm = transpose_config(&node);
@@ -583,14 +579,14 @@
         UnaryNode::transpose(input, output, perm)
     }
 
-    fn cast_conversion(node: OnnxNode) -> UnaryNode {
+    fn cast_conversion(node: Node) -> UnaryNode {
         let input = Type::from(node.inputs.first().unwrap());
         let output = Type::from(node.outputs.first().unwrap());
 
         UnaryNode::cast(input, output)
     }
 
-    fn reshape_conversion(node: OnnxNode) -> ReshapeNode {
+    fn reshape_conversion(node: Node) -> ReshapeNode {
         let input = TensorType::from(node.inputs.first().unwrap());
         let output = TensorType::from(node.outputs.first().unwrap());
         let shape = reshape_config(&node);
@@ -598,7 +594,7 @@
         ReshapeNode::new(input, output, shape)
     }
 
-    fn resize_conversion(node: OnnxNode) -> ResizeNode {
+    fn resize_conversion(node: Node) -> ResizeNode {
         let name = &node.name;
 
         let input = TensorType::from(&node.inputs[0]);
@@ -611,7 +607,7 @@
         ResizeNode::new(name, input, output, output_size, ResizeOptions { mode })
     }
 
-    fn min_conversion(node: OnnxNode) -> BinaryNode {
+    fn min_conversion(node: Node) -> BinaryNode {
         let lhs = Type::from(node.inputs.first().unwrap());
         let rhs = Type::from(node.inputs.get(1).unwrap());
         let output = Type::from(node.outputs.first().unwrap());
@@ -619,7 +615,7 @@
         BinaryNode::min_pair(lhs, rhs, output)
     }
 
-    fn range_conversion(node: OnnxNode) -> RangeNode {
+    fn range_conversion(node: Node) -> RangeNode {
         fn convert_arg_to_scalar(arg: &OnnxArgument) -> ScalarType {
             match &arg.ty {
                 ArgType::Scalar(scalar) => {
@@ -642,7 +638,7 @@
         RangeNode::new(start, end, step, output)
     }
 
-    fn reduce_max_conversion(node: OnnxNode) -> UnaryNode {
+    fn reduce_max_conversion(node: Node) -> UnaryNode {
         let input = Type::from(node.inputs.first().unwrap());
         let output = Type::from(node.outputs.first().unwrap());
         let dim = reduce_max_config(&node);
@@ -650,7 +646,7 @@
         UnaryNode::reduce_max(input, output, dim)
     }
 
-    fn reduce_min_conversion(node: OnnxNode) -> UnaryNode {
+    fn reduce_min_conversion(node: Node) -> UnaryNode {
         let input = Type::from(node.inputs.first().unwrap());
         let output = Type::from(node.outputs.first().unwrap());
         let dim = reduce_min_config(&node);
@@ -658,7 +654,7 @@
         UnaryNode::reduce_min(input, output, dim)
     }
 
-    fn reduce_mean_conversion(node: OnnxNode) -> UnaryNode {
+    fn reduce_mean_conversion(node: Node) -> UnaryNode {
         let input = Type::from(node.inputs.first().unwrap());
         let output = Type::from(node.outputs.first().unwrap());
         let dim = reduce_mean_config(&node);
@@ -666,7 +662,7 @@
         UnaryNode::reduce_mean(input, output, dim)
     }
 
-    fn reduce_sum_conversion(node: OnnxNode) -> UnaryNode {
+    fn reduce_sum_conversion(node: Node) -> UnaryNode {
         let input = Type::from(node.inputs.first().unwrap());
         let output = Type::from(node.outputs.first().unwrap());
         let dim = reduce_sum_config(&node);
@@ -674,7 +670,7 @@
         UnaryNode::reduce_sum(input, output, dim)
     }
 
-    fn shape_conversion(node: OnnxNode) -> UnaryNode {
+    fn shape_conversion(node: Node) -> UnaryNode {
         let input = Type::from(node.inputs.first().unwrap());
         let output = Type::from(node.outputs.first().unwrap());
         let (start_dim, end_dim) = shape_config(&node);
@@ -682,7 +678,7 @@
         UnaryNode::shape(input, output, start_dim, end_dim)
     }
 
-    fn unsqueeze_conversion(node: OnnxNode) -> UnsqueezeNode {
+    fn unsqueeze_conversion(node: Node) -> UnsqueezeNode {
         let input = Type::from(node.inputs.first().unwrap());
         let output = TensorType::from(node.outputs.first().unwrap());
         let dims = unsqueeze_config(&node);
@@ -690,7 +686,7 @@
         UnsqueezeNode::new(input, output, dims)
     }
 
-    fn where_conversion(node: OnnxNode) -> WhereNode {
+    fn where_conversion(node: Node) -> WhereNode {
         let condition = TensorType::from(node.inputs.first().unwrap());
         let x = TensorType::from(node.inputs.get(1).unwrap());
         let y = TensorType::from(node.inputs.get(2).unwrap());
@@ -699,7 +695,7 @@
         WhereNode::new(condition, x, y, output)
     }
 
-    fn clip_conversion(node: OnnxNode) -> ClipNode {
+    fn clip_conversion(node: Node) -> ClipNode {
         let input = TensorType::from(node.inputs.first().unwrap());
         let output = TensorType::from(node.outputs.first().unwrap());
         let (min, max) = clip_config(&node);
@@ -707,21 +703,21 @@
         ClipNode::new(input, output, min, max)
     }
 
-    fn sigmoid_conversion(node: OnnxNode) -> UnaryNode {
+    fn sigmoid_conversion(node: Node) -> UnaryNode {
         let input = Type::from(node.inputs.first().unwrap());
         let output = Type::from(node.outputs.first().unwrap());
 
         UnaryNode::sigmoid(input, output)
     }
 
-    fn sin_conversion(node: OnnxNode) -> UnaryNode {
+    fn sin_conversion(node: Node) -> UnaryNode {
         let input = Type::from(node.inputs.first().unwrap());
         let output = Type::from(node.outputs.first().unwrap());
 
         UnaryNode::sin(input, output)
     }
 
-    fn slice_conversion(node: OnnxNode) -> SliceNode {
+    fn slice_conversion(node: Node) -> SliceNode {
         let input = TensorType::from(node.inputs.first().unwrap());
         let output = TensorType::from(node.outputs.first().unwrap());
         let (starts, ends) = slice_config(&node);
@@ -729,21 +725,21 @@
         SliceNode::new(input, output, starts, ends)
     }
 
-    fn sum_conversion(node: OnnxNode) -> SumNode {
+    fn sum_conversion(node: Node) -> SumNode {
         let inputs = node.inputs.iter().map(TensorType::from).collect();
         let output = TensorType::from(node.outputs.first().unwrap());
 
         SumNode::new(inputs, output)
     }
 
-    fn reciprocal_conversion(node: OnnxNode) -> UnaryNode {
+    fn reciprocal_conversion(node: Node) -> UnaryNode {
         let input = Type::from(node.inputs.first().unwrap());
         let output = Type::from(node.outputs.first().unwrap());
 
         UnaryNode::reciprocal(input, output)
     }
 
-    fn log_softmax_conversion(node: OnnxNode) -> UnaryNode {
+    fn log_softmax_conversion(node: Node) -> UnaryNode {
         let input = Type::from(node.inputs.first().unwrap());
         let output = Type::from(node.outputs.first().unwrap());
         let dim = log_softmax_config(&node);
@@ -751,7 +747,7 @@
         UnaryNode::log_softmax(input, output, dim)
     }
 
-    fn softmax_conversion(node: OnnxNode) -> UnaryNode {
+    fn softmax_conversion(node: Node) -> UnaryNode {
         let input = Type::from(node.inputs.first().unwrap());
         let output = Type::from(node.outputs.first().unwrap());
         let dim = softmax_config(&node);
@@ -759,21 +755,21 @@
         UnaryNode::softmax(input, output, dim)
     }
 
-    fn sqrt_conversion(node: OnnxNode) -> UnaryNode {
+    fn sqrt_conversion(node: Node) -> UnaryNode {
         let input = Type::from(node.inputs.first().unwrap());
         let output = Type::from(node.outputs.first().unwrap());
 
         UnaryNode::sqrt(input, output)
     }
 
-    fn tanh_conversion(node: OnnxNode) -> UnaryNode {
+    fn tanh_conversion(node: Node) -> UnaryNode {
         let input = Type::from(node.inputs.first().unwrap());
         let output = Type::from(node.outputs.first().unwrap());
 
         UnaryNode::tanh(input, output)
     }
 
-    fn argmax_conversion(node: OnnxNode) -> ArgMaxNode {
+    fn argmax_conversion(node: Node) -> ArgMaxNode {
         let input = TensorType::from(node.inputs.first().unwrap());
         let output = TensorType::from(node.outputs.first().unwrap());
         let axis = argmax_config(&node);
@@ -781,7 +777,7 @@
         ArgMaxNode::new(input, output, axis)
     }
 
-    fn concat_conversion(node: OnnxNode) -> ConcatNode {
+    fn concat_conversion(node: Node) -> ConcatNode {
         let inputs = node.inputs.iter().map(TensorType::from).collect();
 
         let output = TensorType::from(node.outputs.first().unwrap());
@@ -790,11 +786,7 @@
         ConcatNode::new(inputs, output, dim)
     }
 
-<<<<<<< HEAD
-    fn linear_conversion<PS: PrecisionSettings>(node: OnnxNode) -> LinearNode<PS> {
-=======
     fn linear_conversion<PS: PrecisionSettings>(node: Node) -> LinearNode {
->>>>>>> 1ae1c03b
         let name = &node.name;
         let input = TensorType::from(node.inputs.first().unwrap());
         let output = TensorType::from(node.outputs.first().unwrap());
@@ -807,7 +799,7 @@
         LinearNode::new(name, input, output, weight, bias, config)
     }
 
-    fn dropout_conversion(node: OnnxNode) -> DropoutNode {
+    fn dropout_conversion(node: Node) -> DropoutNode {
         let name = &node.name;
         let input = TensorType::from(node.inputs.first().unwrap());
         let output = TensorType::from(node.outputs.first().unwrap());
@@ -816,11 +808,7 @@
         DropoutNode::new(name, input, output, config)
     }
 
-<<<<<<< HEAD
-    fn batch_norm_conversion<PS: PrecisionSettings>(node: OnnxNode) -> BatchNormNode<PS> {
-=======
     fn batch_norm_conversion<PS: PrecisionSettings>(node: Node) -> BatchNormNode {
->>>>>>> 1ae1c03b
         let config = batch_norm_config(&node);
         let input = TensorType::from(node.inputs.first().unwrap());
         let output = TensorType::from(node.outputs.first().unwrap());
@@ -848,11 +836,7 @@
         )
     }
 
-<<<<<<< HEAD
-    fn layer_norm_conversion<PS: PrecisionSettings>(node: OnnxNode) -> LayerNormNode<PS> {
-=======
     fn layer_norm_conversion<PS: PrecisionSettings>(node: Node) -> LayerNormNode {
->>>>>>> 1ae1c03b
         let (config, full_precision) = layer_norm_config(&node);
         let input = TensorType::from(node.inputs.first().unwrap());
         let output = TensorType::from(node.outputs.first().unwrap());
@@ -867,15 +851,9 @@
         LayerNormNode::new(name, input, output, gamma, beta, config, full_precision)
     }
 
-<<<<<<< HEAD
-    fn conv1d_conversion<PS: PrecisionSettings>(node: OnnxNode) -> Conv1dNode<PS> {
-        let input = TensorType::from(node.inputs.first().unwrap());
-        let output = TensorType::from(node.outputs.first().unwrap());
-=======
     fn conv1d_conversion<PS: PrecisionSettings>(node: Node) -> Conv1dNode {
-        let input = node.inputs.first().unwrap().to_tensor_type();
-        let output = node.outputs.first().unwrap().to_tensor_type();
->>>>>>> 1ae1c03b
+        let input = TensorType::from(node.inputs.first().unwrap());
+        let output = TensorType::from(node.outputs.first().unwrap());
         let config = conv1d_config(&node);
 
         let bias = node.inputs.len() == 3;
@@ -889,15 +867,9 @@
         Conv1dNode::new(name, input, output, weight, bias, config)
     }
 
-<<<<<<< HEAD
-    fn conv2d_conversion<PS: PrecisionSettings>(node: OnnxNode) -> Conv2dNode<PS> {
-        let input = TensorType::from(node.inputs.first().unwrap());
-        let output = TensorType::from(node.outputs.first().unwrap());
-=======
     fn conv2d_conversion<PS: PrecisionSettings>(node: Node) -> Conv2dNode {
-        let input = node.inputs.first().unwrap().to_tensor_type();
-        let output = node.outputs.first().unwrap().to_tensor_type();
->>>>>>> 1ae1c03b
+        let input = TensorType::from(node.inputs.first().unwrap());
+        let output = TensorType::from(node.outputs.first().unwrap());
         let config = conv2d_config(&node);
 
         let bias = node.inputs.len() == 3;
@@ -911,7 +883,7 @@
         Conv2dNode::new(name, input, output, weight, bias, config)
     }
 
-    fn max_pool1d_conversion(node: OnnxNode) -> MaxPool1dNode {
+    fn max_pool1d_conversion(node: Node) -> MaxPool1dNode {
         let input = TensorType::from(node.inputs.first().unwrap());
         let output = TensorType::from(node.outputs.first().unwrap());
         let config = max_pool1d_config(&node);
@@ -920,7 +892,7 @@
         MaxPool1dNode::new(name, input, output, config)
     }
 
-    fn max_pool2d_conversion(node: OnnxNode) -> MaxPool2dNode {
+    fn max_pool2d_conversion(node: Node) -> MaxPool2dNode {
         let input = TensorType::from(node.inputs.first().unwrap());
         let output = TensorType::from(node.outputs.first().unwrap());
         let config = max_pool2d_config(&node);
@@ -929,31 +901,17 @@
         MaxPool2dNode::new(name, input, output, config)
     }
 
-<<<<<<< HEAD
-    fn prelu_conversion<PS: PrecisionSettings>(node: OnnxNode) -> PReluNode<PS> {
-        let input = TensorType::from(node.inputs.first().unwrap());
-        let output = TensorType::from(node.outputs.first().unwrap());
-=======
     fn prelu_conversion<PS: PrecisionSettings>(node: Node) -> PReluNode {
-        let input = node.inputs.first().unwrap().to_tensor_type();
-        let output = node.outputs.first().unwrap().to_tensor_type();
->>>>>>> 1ae1c03b
+        let input = TensorType::from(node.inputs.first().unwrap());
+        let output = TensorType::from(node.outputs.first().unwrap());
         let weight = extract_data_serialize::<PS::FloatElem>(1, &node).unwrap();
         let config = PReluConfig::new();
         let name = &node.name;
         PReluNode::new(name, input, output, weight, config)
     }
-<<<<<<< HEAD
-    fn conv_transpose2d_conversion<PS: PrecisionSettings>(
-        node: OnnxNode,
-    ) -> ConvTranspose2dNode<PS> {
-        let input = TensorType::from(node.inputs.first().unwrap());
-        let output = TensorType::from(node.outputs.first().unwrap());
-=======
     fn conv_transpose2d_conversion<PS: PrecisionSettings>(node: Node) -> ConvTranspose2dNode {
-        let input = node.inputs.first().unwrap().to_tensor_type();
-        let output = node.outputs.first().unwrap().to_tensor_type();
->>>>>>> 1ae1c03b
+        let input = TensorType::from(node.inputs.first().unwrap());
+        let output = TensorType::from(node.outputs.first().unwrap());
         let config = conv_transpose2d_config(&node);
 
         let bias = node.inputs.len() == 3;
@@ -966,7 +924,7 @@
         let name = &node.name;
         ConvTranspose2dNode::new(name, input, output, weight, bias, config)
     }
-    fn avg_pool_1d_conversion(node: OnnxNode) -> AvgPool1dNode {
+    fn avg_pool_1d_conversion(node: Node) -> AvgPool1dNode {
         let input = TensorType::from(node.inputs.first().unwrap());
         let output = TensorType::from(node.outputs.first().unwrap());
         let config = avg_pool1d_config(&node);
@@ -975,7 +933,7 @@
         AvgPool1dNode::new(name, input, output, config)
     }
 
-    fn avg_pool_2d_conversion(node: OnnxNode) -> AvgPool2dNode {
+    fn avg_pool_2d_conversion(node: Node) -> AvgPool2dNode {
         let input = TensorType::from(node.inputs.first().unwrap());
         let output = TensorType::from(node.outputs.first().unwrap());
         let config = avg_pool2d_config(&node);
@@ -984,7 +942,7 @@
         AvgPool2dNode::new(name, input, output, config)
     }
 
-    fn global_avg_pool_conversion(node: OnnxNode) -> GlobalAvgPoolNode {
+    fn global_avg_pool_conversion(node: Node) -> GlobalAvgPoolNode {
         let input = TensorType::from(node.inputs.first().unwrap());
         let output = TensorType::from(node.outputs.first().unwrap());
 
@@ -993,21 +951,21 @@
         GlobalAvgPoolNode::new(name, input, output)
     }
 
-    fn cos_conversion(node: OnnxNode) -> UnaryNode {
+    fn cos_conversion(node: Node) -> UnaryNode {
         let input = Type::from(node.inputs.first().unwrap());
         let output = Type::from(node.outputs.first().unwrap());
 
         UnaryNode::cos(input, output)
     }
 
-    fn exp_conversion(node: OnnxNode) -> UnaryNode {
+    fn exp_conversion(node: Node) -> UnaryNode {
         let input = Type::from(node.inputs.first().unwrap());
         let output = Type::from(node.outputs.first().unwrap());
 
         UnaryNode::exp(input, output)
     }
 
-    fn expand_conversion(node: OnnxNode) -> ExpandNode {
+    fn expand_conversion(node: Node) -> ExpandNode {
         let input = TensorType::from(node.inputs.first().unwrap());
         let output = TensorType::from(node.outputs.first().unwrap());
         let shape = expand_config(&node);
@@ -1015,47 +973,47 @@
         ExpandNode::new(input, output, shape)
     }
 
-    fn neg_conversion(node: OnnxNode) -> UnaryNode {
+    fn neg_conversion(node: Node) -> UnaryNode {
         let input = Type::from(node.inputs.first().unwrap());
         let output = Type::from(node.outputs.first().unwrap());
         UnaryNode::neg(input, output)
     }
 
-    fn not_conversion(node: OnnxNode) -> UnaryNode {
+    fn not_conversion(node: Node) -> UnaryNode {
         let input = Type::from(node.inputs.first().unwrap());
         let output = Type::from(node.outputs.first().unwrap());
         UnaryNode::not(input, output)
     }
 
-    fn greater_conversion(node: OnnxNode) -> BinaryNode {
+    fn greater_conversion(node: Node) -> BinaryNode {
         let lhs = Type::from(node.inputs.first().unwrap());
         let rhs = Type::from(node.inputs.get(1).unwrap());
         let output = Type::from(node.outputs.first().unwrap());
         BinaryNode::greater(lhs, rhs, output)
     }
 
-    fn less_conversion(node: OnnxNode) -> BinaryNode {
+    fn less_conversion(node: Node) -> BinaryNode {
         let lhs = Type::from(node.inputs.first().unwrap());
         let rhs = Type::from(node.inputs.get(1).unwrap());
         let output = Type::from(node.outputs.first().unwrap());
         BinaryNode::lower(lhs, rhs, output)
     }
 
-    fn greater_or_equal_conversion(node: OnnxNode) -> BinaryNode {
+    fn greater_or_equal_conversion(node: Node) -> BinaryNode {
         let lhs = Type::from(node.inputs.first().unwrap());
         let rhs = Type::from(node.inputs.get(1).unwrap());
         let output = Type::from(node.outputs.first().unwrap());
         BinaryNode::greater_equal(lhs, rhs, output)
     }
 
-    fn less_or_equal_conversion(node: OnnxNode) -> BinaryNode {
+    fn less_or_equal_conversion(node: Node) -> BinaryNode {
         let lhs = Type::from(node.inputs.first().unwrap());
         let rhs = Type::from(node.inputs.get(1).unwrap());
         let output = Type::from(node.outputs.first().unwrap());
         BinaryNode::lower_equal(lhs, rhs, output)
     }
 
-    fn pow_conversion(node: OnnxNode) -> BinaryNode {
+    fn pow_conversion(node: Node) -> BinaryNode {
         let lhs = Type::from(node.inputs.first().unwrap());
         let rhs = Type::from(node.inputs.get(1).unwrap());
         let output = Type::from(node.outputs.first().unwrap());
@@ -1074,13 +1032,13 @@
         }
     }
 
-    fn sign_conversion(node: OnnxNode) -> UnaryNode {
+    fn sign_conversion(node: Node) -> UnaryNode {
         let input = Type::from(node.inputs.first().unwrap());
         let output = Type::from(node.outputs.first().unwrap());
         UnaryNode::sign(input, output)
     }
 
-    fn squeeze_conversion(node: OnnxNode) -> SqueezeNode {
+    fn squeeze_conversion(node: Node) -> SqueezeNode {
         let input = TensorType::from(node.inputs.first().unwrap());
         let output = TensorType::from(node.outputs.first().unwrap());
         let axes = squeeze_config(&node);
@@ -1096,14 +1054,7 @@
 /// * `input_index` - The index of the input originally from input.
 /// * `node` - The node where value are stored.
 #[track_caller]
-<<<<<<< HEAD
-fn extract_data_serialize<E: Element>(
-    input_index: usize,
-    node: &OnnxNode,
-) -> Option<DataSerialize<E>> {
-=======
 fn extract_data_serialize<E: Element>(input_index: usize, node: &Node) -> Option<TensorData> {
->>>>>>> 1ae1c03b
     if node.inputs.is_empty() {
         return None;
     }
