--- conflicted
+++ resolved
@@ -1269,7 +1269,6 @@
         TriluNode::new(input, output, config)
     }
 
-<<<<<<< HEAD
     fn one_hot_conversion(node: Node) -> OneHotNode {
         let input = TensorType::from(node.inputs.first().unwrap());
         let output = TensorType::from(node.outputs.first().unwrap());
@@ -1277,13 +1276,13 @@
 
         let (num_classes, values, axis) = one_hot_config(&node);
         OneHotNode::new(input, output, num_classes, values, values_type, axis)
-=======
+    }
+
     fn floor_conversion(node: Node) -> FloorNode {
         let input = TensorType::from(node.inputs.first().unwrap());
         let output = TensorType::from(node.outputs.first().unwrap());
 
         FloorNode::new(input, output)
->>>>>>> 3c12f5e1
     }
 }
 
