--- conflicted
+++ resolved
@@ -1269,20 +1269,19 @@
         TriluNode::new(input, output, config)
     }
 
-<<<<<<< HEAD
     fn split_conversion(node: Node) -> SplitNode {
         let input = TensorType::from(node.inputs.first().unwrap());
         let outputs = node.outputs.iter().map(TensorType::from).collect();
         let config = split_config(&node);
 
         SplitNode::new(input, outputs, config)
-=======
+    }
+
     fn floor_conversion(node: Node) -> FloorNode {
         let input = TensorType::from(node.inputs.first().unwrap());
         let output = TensorType::from(node.outputs.first().unwrap());
 
         FloorNode::new(input, output)
->>>>>>> 8e5be8e8
     }
 }
 
