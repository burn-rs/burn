--- conflicted
+++ resolved
@@ -142,17 +142,8 @@
 
 async fn create_wgpu_setup<G: GraphicsApi>(
     device: &WgpuDevice,
-<<<<<<< HEAD
-    options: RuntimeOptions,
-) -> ComputeClient<
-    WgpuServer<DynamicMemoryManagement<WgpuStorage>>,
-    MutexComputeChannel<WgpuServer<DynamicMemoryManagement<WgpuStorage>>>,
-> {
-    let (device_wgpu, queue, info) = select_device::<G>(device).await;
-=======
 ) -> (Arc<wgpu::Adapter>, Arc<wgpu::Device>, Arc<wgpu::Queue>) {
     let (device_wgpu, queue, adapter) = select_device::<G>(device).await;
->>>>>>> d28183c7
 
     log::info!(
         "Created wgpu compute server on device {:?} => {:?}",
@@ -168,18 +159,13 @@
     queue: Arc<wgpu::Queue>,
     options: RuntimeOptions,
 ) -> ComputeClient<
-    WgpuServer<SimpleMemoryManagement<WgpuStorage>>,
-    MutexComputeChannel<WgpuServer<SimpleMemoryManagement<WgpuStorage>>>,
+    WgpuServer<DynamicMemoryManagement<WgpuStorage>>,
+    MutexComputeChannel<WgpuServer<DynamicMemoryManagement<WgpuStorage>>>,
 > {
     let storage = WgpuStorage::new(device_wgpu.clone());
     let memory_management =
-<<<<<<< HEAD
         DynamicMemoryManagement::new(storage, options.dealloc_strategy, options.slice_strategy);
-    let server = WgpuServer::new(memory_management, device, queue, options.tasks_max);
-=======
-        SimpleMemoryManagement::new(storage, options.dealloc_strategy, options.slice_strategy);
     let server = WgpuServer::new(memory_management, device_wgpu, queue, options.tasks_max);
->>>>>>> d28183c7
     let channel = MutexComputeChannel::new(server);
     let tuner_device_id = tuner_device_id(adapter.get_info());
 
