#![cfg_attr(docsrs, feature(doc_auto_cfg))]

extern crate alloc;

#[cfg(feature = "template")]
pub use burn_jit::{
    kernel::{into_contiguous, Kernel},
    kernel_source,
    template::{build_info, KernelSource, SourceKernel, SourceTemplate},
};

pub use burn_jit::{tensor::JitTensor, JitBackend};
pub use burn_jit::{FloatElement, IntElement};
pub use cubecl::flex32;
pub use cubecl::ir::CubeDim;
pub use cubecl::wgpu::*;

pub type Wgsl = cubecl::wgpu::WgslCompiler;
#[cfg(feature = "spirv")]
pub type SpirV = cubecl::wgpu::spirv::VkSpirvCompiler;

#[cfg(feature = "spirv")]
type Compiler = SpirV;
#[cfg(not(feature = "spirv"))]
type Compiler = Wgsl;

#[cfg(feature = "fusion")]
/// Tensor backend that uses the wgpu crate for executing GPU compute shaders.
///
/// This backend can target multiple graphics APIs, including:
///   - [Vulkan] on Linux, Windows, and Android.
///   - [OpenGL](crate::OpenGl) on Linux, Windows, and Android.
///   - [DirectX 12](crate::Dx12) on Windows.
///   - [Metal] on Apple hardware.
///   - [WebGPU](crate::WebGpu) on supported browsers and `wasm` runtimes.
///
/// To configure the wgpu backend, eg. to select what graphics API to use or what memory strategy to use,
/// you have to manually initialize the runtime. For example:
///
/// ```rust, ignore
/// fn custom_init() {
///     let device = Default::default();
///     burn::backend::wgpu::init_sync::<burn::backend::wgpu::Vulkan>(
///         &device,
///         Default::default(),
///     );
/// }
/// ```
/// will mean the given device (in this case the default) will be initialized to use Vulkan as the graphics API.
/// It's also possible to use an existing wgpu device, by using `init_existing_device`.
///
/// # Notes
///
/// This version of the wgpu backend uses [burn_fusion] to compile and optimize streams of tensor
/// operations for improved performance.
///
/// You can disable the `fusion` feature flag to remove that functionality, which might be
/// necessary on `wasm` for now.
pub type Wgpu<F = f32, I = i32, C = Compiler> =
    burn_fusion::Fusion<JitBackend<cubecl::wgpu::WgpuRuntime<C>, F, I>>;

#[cfg(not(feature = "fusion"))]
/// Tensor backend that uses the wgpu crate for executing GPU compute shaders.
///
/// This backend can target multiple graphics APIs, including:
///   - [Vulkan] on Linux, Windows, and Android.
///   - [OpenGL](crate::OpenGl) on Linux, Windows, and Android.
///   - [DirectX 12](crate::Dx12) on Windows.
///   - [Metal] on Apple hardware.
///   - [WebGPU](crate::WebGpu) on supported browsers and `wasm` runtimes.
///
/// To configure the wgpu backend, eg. to select what graphics API to use or what memory strategy to use,
/// you have to manually initialize the runtime. For example:
///
/// ```rust, ignore
/// fn custom_init() {
///     let device = Default::default();
///     burn::backend::wgpu::init_sync::<burn::backend::wgpu::Vulkan>(
///         &device,
///         Default::default(),
///     );
/// }
/// ```
/// will mean the given device (in this case the default) will be initialized to use Vulkan as the graphics API.
/// It's also possible to use an existing wgpu device, by using `init_existing_device`.
///
/// # Notes
///
/// This version of the wgpu backend doesn't use [burn_fusion] to compile and optimize streams of tensor
/// operations.
///
/// You can enable the `fusion` feature flag to add that functionality, which might improve
/// performance.
pub type Wgpu<F = f32, I = i32, C = Compiler> = JitBackend<cubecl::wgpu::WgpuRuntime<C>, F, I>;

#[cfg(test)]
mod tests {
    use burn_jit::JitBackend;
<<<<<<< HEAD
=======
    #[cfg(feature = "spirv")]
    pub use half::f16;
>>>>>>> a0e8e4d1
    pub type TestRuntime = cubecl::wgpu::WgpuRuntime<super::Compiler>;

    // Don't test `flex32` for now, burn sees it as `f32` but is actually `f16` precision, so it
    // breaks a lot of tests from precision issues
    #[cfg(feature = "spirv")]
    burn_jit::testgen_all!([f16, f32], [i8, i16, i32, i64]);
    #[cfg(not(feature = "spirv"))]
    burn_jit::testgen_all!([f32], [i32]);
}<|MERGE_RESOLUTION|>--- conflicted
+++ resolved
@@ -96,11 +96,9 @@
 #[cfg(test)]
 mod tests {
     use burn_jit::JitBackend;
-<<<<<<< HEAD
-=======
+    pub type TestRuntime = cubecl::wgpu::WgpuRuntime<super::Compiler>;
     #[cfg(feature = "spirv")]
     pub use half::f16;
->>>>>>> a0e8e4d1
     pub type TestRuntime = cubecl::wgpu::WgpuRuntime<super::Compiler>;
 
     // Don't test `flex32` for now, burn sees it as `f32` but is actually `f16` precision, so it
