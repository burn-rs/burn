--- conflicted
+++ resolved
@@ -9,13 +9,8 @@
     template::{build_info, KernelSource, SourceKernel, SourceTemplate},
 };
 
-<<<<<<< HEAD
-pub use burn_jit::{tensor::CubeTensor, CubeBackend};
-pub use burn_jit::{BoolElement, FloatElement, IntElement};
-=======
-pub use burn_cubecl::{tensor::JitTensor, JitBackend};
+pub use burn_cubecl::{tensor::CubeTensor, CubeBackend};
 pub use burn_cubecl::{BoolElement, FloatElement, IntElement};
->>>>>>> 3ed38cfc
 pub use cubecl::flex32;
 pub use cubecl::CubeDim;
 
@@ -112,11 +107,7 @@
 
 #[cfg(test)]
 mod tests {
-<<<<<<< HEAD
-    use burn_jit::CubeBackend;
-=======
-    use burn_cubecl::JitBackend;
->>>>>>> 3ed38cfc
+    use burn_cubecl::CubeBackend;
     #[cfg(feature = "vulkan")]
     pub use half::f16;
 
