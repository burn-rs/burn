use super::{
    gpu, processing::ScopeProcessing, Elem, IndexOffsetGlobalWithLayout, Item, Operation, Operator,
    Procedure, ReadGlobal, ReadGlobalWithLayout, UnaryOperator, Variable, Vectorization,
    WriteGlobal,
};
use serde::{Deserialize, Serialize};

/// The scope is the main [operation](Operation) and [variable](Variable) container that simplify
/// the process of reading inputs, creating local variables and adding new operations.
///
/// Notes:
///
/// This type isn't responsible for creating [shader bindings](super::Binding) and figuring out which
/// variable can be written to.
#[derive(Debug, Clone, Serialize, Deserialize, PartialEq)]
pub struct Scope {
    pub depth: u8,
    pub operations: Vec<Operation>,
    locals: Vec<Variable>,
    reads_global: Vec<(Variable, ReadingStrategy, Variable)>,
    index_offset_with_output_layout_position: Vec<usize>,
    writes_global: Vec<(Variable, Variable)>,
    reads_scalar: Vec<(Variable, Variable)>,
    pub layout_ref: Option<Variable>,
    undeclared: u16,
}

<<<<<<< HEAD
#[derive(Debug, Clone, Copy, Serialize, Deserialize)]
=======
#[derive(Debug, Clone, Serialize, Deserialize, PartialEq)]
>>>>>>> bdec8d58
pub enum ReadingStrategy {
    /// Each element will be read in a way to be compatible with the output layout.
    OutputLayout,
    /// Keep the current layout.
    Plain,
}

impl Scope {
    /// Create a scope that is at the root of a
    /// [compute shader](crate::codegen::dialect::gpu::ComputeShader).
    ///
    /// A local scope can be created with the [child](Self::child) method.
    pub fn root() -> Self {
        Self {
            depth: 0,
            operations: Vec::new(),
            locals: Vec::new(),
            reads_global: Vec::new(),
            index_offset_with_output_layout_position: Vec::new(),
            writes_global: Vec::new(),
            reads_scalar: Vec::new(),
            layout_ref: None,
            undeclared: 0,
        }
    }

    pub fn zero<I: Into<Item>>(&mut self, item: I) -> Variable {
        let local = self.create_local(item);
        let zero: Variable = 0u32.into();
        gpu!(self, local = zero);
        local
    }
    /// Create a local variable of the given [item type](Item).
    pub fn create_local<I: Into<Item>>(&mut self, item: I) -> Variable {
        let item = item.into();
        let index = self.new_local_index();
        let local = Variable::Local(index, item, self.depth);
        self.locals.push(local);
        local
    }

    /// Create a new local variable, but doesn't perform the declaration.
    ///
    /// Useful for _for loops_ and other algorithms that require the control over initialization.
    pub fn create_local_undeclared(&mut self, item: Item) -> Variable {
        let index = self.new_local_index();
        let local = Variable::Local(index, item, self.depth);
        self.undeclared += 1;
        local
    }

    /// Reads an input array to a local variable.
    ///
    /// The index refers to the argument position of the array in the compute shader.
    pub fn read_array<I: Into<Item>>(&mut self, index: u16, item: I) -> Variable {
        self.read_input_strategy(index, item.into(), ReadingStrategy::OutputLayout)
    }

    pub fn index_offset_with_output_layout(&mut self, proc: IndexOffsetGlobalWithLayout) {
        self.index_offset_with_output_layout_position
            .push(self.operations.len());
        self.operations
            .push(Procedure::IndexOffsetGlobalWithLayout(proc).into());
    }

    /// Reads an input scalar to a local variable.
    ///
    /// The index refers to the scalar position for the same [element](Elem) type.
    pub fn read_scalar(&mut self, index: u16, elem: Elem) -> Variable {
        let local = Variable::LocalScalar(self.new_local_scalar_index(), elem, self.depth);
        let scalar = Variable::GlobalScalar(index, elem);

        self.reads_scalar.push((local, scalar));

        local
    }

    /// Retrieve the last local variable that was created.
    pub fn last_local_index(&self) -> Option<&Variable> {
        self.locals.last()
    }

    /// Vectorize the scope using the [vectorization](Vectorization) type.
    ///
    /// Notes:
    ///
    /// Scopes created _during_ compilation (after the tracing is done) should not be vectorized.
    pub fn vectorize(&mut self, vectorization: Vectorization) {
        self.operations
            .iter_mut()
            .for_each(|op| *op = op.vectorize(vectorization));
        self.locals
            .iter_mut()
            .for_each(|var| *var = var.vectorize(vectorization));
        self.reads_global.iter_mut().for_each(|(input, _, output)| {
            *input = input.vectorize(vectorization);
            *output = output.vectorize(vectorization);
        });
        self.writes_global.iter_mut().for_each(|(input, output)| {
            *input = input.vectorize(vectorization);
            *output = output.vectorize(vectorization);
        });
    }

    /// Writes a variable to given output.
    ///
    /// Notes:
    ///
    /// This should only be used when doing compilation.
    pub(crate) fn write_global(&mut self, input: Variable, output: Variable) {
        // This assumes that all outputs have the same layout
        if self.layout_ref.is_none() {
            self.layout_ref = Some(output);
        }
        self.writes_global.push((input, output));
    }

    /// Writes a variable to given output.
    ///
    /// Notes:
    ///
    /// This should only be used when doing compilation.
    pub(crate) fn write_global_custom(&mut self, output: Variable) {
        // This assumes that all outputs have the same layout
        if self.layout_ref.is_none() {
            self.layout_ref = Some(output);
        }
    }

    /// Update the [reading strategy](ReadingStrategy) for an input array.
    ///
    /// Notes:
    ///
    /// This should only be used when doing compilation.
    pub(crate) fn update_read(&mut self, index: u16, strategy: ReadingStrategy) {
        if let Some((_, strategy_old, _)) = self
            .reads_global
            .iter_mut()
            .find(|(var, _, _)| var.index() == Some(index))
        {
            *strategy_old = strategy;
        }
    }

    pub(crate) fn read_globals(&self) -> Vec<(u16, ReadingStrategy)> {
        self.reads_global
            .iter()
            .map(|(var, strategy, _)| match var {
                Variable::GlobalInputArray(id, _) => (*id, *strategy),
                _ => panic!("Can only read global input arrays."),
            })
            .collect()
    }

    /// Register an [operation](Operation) into the scope.
    pub fn register<T: Into<Operation>>(&mut self, operation: T) {
        self.operations.push(operation.into())
    }

    /// Create an empty child scope.
    pub fn child(&mut self) -> Self {
        Self {
            depth: self.depth + 1,
            operations: Vec::new(),
            locals: Vec::new(),
            reads_global: Vec::new(),
            index_offset_with_output_layout_position: Vec::new(),
            writes_global: Vec::new(),
            reads_scalar: Vec::new(),
            layout_ref: self.layout_ref,
            undeclared: 0,
        }
    }

    /// Returns the variables and operations to be declared and executed.
    ///
    /// Notes:
    ///
    /// New operations and variables can be created within the same scope without having name
    /// conflicts.
    pub fn process(&mut self) -> ScopeProcessing {
        self.undeclared += self.locals.len() as u16;

        let mut variables = Vec::new();
        core::mem::swap(&mut self.locals, &mut variables);

        for index in self.index_offset_with_output_layout_position.drain(..) {
            if let Some(Operation::Procedure(Procedure::IndexOffsetGlobalWithLayout(proc))) =
                self.operations.get_mut(index)
            {
                proc.layout = self.layout_ref.expect(
                    "Output should be set when processing an index offset with output layout.",
                );
            }
        }

        let mut operations = Vec::new();

        for (input, strategy, local) in self.reads_global.drain(..) {
            match strategy {
                ReadingStrategy::OutputLayout => {
                    let output = self.layout_ref.expect(
                        "Output should be set when processing an input with output layout.",
                    );
                    operations.push(Operation::Procedure(Procedure::ReadGlobalWithLayout(
                        ReadGlobalWithLayout {
                            globals: vec![input],
                            layout: output,
                            outs: vec![local],
                        },
                    )));
                }
                ReadingStrategy::Plain => {
                    operations.push(Operation::Procedure(Procedure::ReadGlobal(ReadGlobal {
                        global: input,
                        out: local,
                    })))
                }
            }
        }

        for (local, scalar) in self.reads_scalar.drain(..) {
            operations.push(
                Operator::Assign(UnaryOperator {
                    input: scalar,
                    out: local,
                })
                .into(),
            );
            variables.push(local);
        }

        for op in self.operations.drain(..) {
            operations.push(op);
        }

        for (input, global) in self.writes_global.drain(..) {
            operations.push(Operation::Procedure(Procedure::WriteGlobal(WriteGlobal {
                input,
                global,
            })))
        }

        ScopeProcessing {
            variables,
            operations,
        }
        .optimize()
    }

    fn new_local_index(&self) -> u16 {
        self.locals.len() as u16 + self.undeclared
    }

    fn new_local_scalar_index(&self) -> u16 {
        self.reads_scalar.len() as u16
    }

    fn read_input_strategy(
        &mut self,
        index: u16,
        item: Item,
        strategy: ReadingStrategy,
    ) -> Variable {
        let item_global = match item.elem() {
            Elem::Bool => match item {
                Item::Vec4(_) => Item::Vec4(Elem::UInt),
                Item::Vec3(_) => Item::Vec3(Elem::UInt),
                Item::Vec2(_) => Item::Vec2(Elem::UInt),
                Item::Scalar(_) => Item::Scalar(Elem::UInt),
            },
            _ => item,
        };
        let input = Variable::GlobalInputArray(index, item_global);
        let index = self.new_local_index();
        let local = Variable::Local(index, item, self.depth);
        self.reads_global.push((input, strategy, local));
        self.locals.push(local);
        local
    }
}<|MERGE_RESOLUTION|>--- conflicted
+++ resolved
@@ -25,11 +25,7 @@
     undeclared: u16,
 }
 
-<<<<<<< HEAD
-#[derive(Debug, Clone, Copy, Serialize, Deserialize)]
-=======
-#[derive(Debug, Clone, Serialize, Deserialize, PartialEq)]
->>>>>>> bdec8d58
+#[derive(Debug, Clone, Copy, Serialize, Deserialize, PartialEq)]
 pub enum ReadingStrategy {
     /// Each element will be read in a way to be compatible with the output layout.
     OutputLayout,
