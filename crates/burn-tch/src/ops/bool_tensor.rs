use super::TchOps;
use crate::{element::TchElement, LibTorch, LibTorchDevice, QuantElement, TchShape, TchTensor};
use burn_tensor::{backend::Backend, ops::BoolTensorOps, Shape, TensorData};
use std::ops::Range;

impl<E: TchElement, Q: QuantElement> BoolTensorOps<Self> for LibTorch<E, Q> {
    fn bool_from_data(data: TensorData, device: &LibTorchDevice) -> TchTensor {
        TchTensor::from_data::<bool>(data, (*device).into())
    }

    fn bool_shape(tensor: &TchTensor) -> Shape {
        tensor.shape()
    }

    fn bool_repeat_dim(tensor: TchTensor, dim: usize, times: usize) -> TchTensor {
        TchOps::repeat_dim(tensor, dim, times)
    }

    async fn bool_into_data(tensor: TchTensor) -> TensorData {
        let shape = Self::bool_shape(&tensor);
        let tensor = Self::bool_reshape(tensor.clone(), Shape::new([shape.num_elements()]));
        let values: Result<Vec<bool>, tch::TchError> = tensor.tensor.shallow_clone().try_into();
        TensorData::new(values.unwrap(), shape)
    }

    fn bool_to_device(tensor: TchTensor, device: &LibTorchDevice) -> TchTensor {
        TchOps::to_device(tensor, device)
    }

    fn bool_reshape(tensor: TchTensor, shape: Shape) -> TchTensor {
        TchOps::reshape(tensor, shape)
    }

    fn bool_device(tensor: &TchTensor) -> LibTorchDevice {
        tensor.tensor.device().into()
    }

    fn bool_empty(shape: Shape, device: &<LibTorch<E> as Backend>::Device) -> TchTensor {
        let tensor = tch::Tensor::empty(
            TchShape::from(shape).dims,
            (tch::Kind::Bool, (*device).into()),
        );

        TchTensor::new(tensor)
    }

    fn bool_slice(tensor: TchTensor, ranges: &[Range<usize>]) -> TchTensor {
        TchOps::slice(tensor, ranges)
    }

    fn bool_slice_assign(
        tensor: TchTensor,
        ranges: &[Range<usize>],
        value: TchTensor,
    ) -> TchTensor {
        TchOps::slice_assign(tensor, ranges, value)
    }

    fn bool_cat(tensors: Vec<TchTensor>, dim: usize) -> TchTensor {
        TchOps::cat(tensors, dim)
    }

    fn bool_equal(lhs: TchTensor, rhs: TchTensor) -> TchTensor {
        TchOps::equal(lhs, rhs)
    }

    fn bool_not(tensor: TchTensor) -> TchTensor {
        tensor.unary_ops(
            |mut tensor| tensor.eq_(0).to_kind(tch::Kind::Bool),
            |tensor| tensor.eq(0),
        )
    }

    fn bool_into_int(tensor: TchTensor) -> TchTensor {
        let tensor = tensor.tensor.to_kind(tch::Kind::Int64);
        TchTensor::new(tensor)
    }

    fn bool_into_float(tensor: TchTensor) -> TchTensor {
        let tensor = tensor.tensor.to_kind(E::KIND);
        TchTensor::new(tensor)
    }

    fn bool_swap_dims(tensor: TchTensor, dim1: usize, dim2: usize) -> TchTensor {
        TchOps::swap_dims(tensor, dim1, dim2)
    }

    fn bool_narrow(tensor: TchTensor, dim: usize, start: usize, length: usize) -> TchTensor {
        TchOps::narrow(tensor, dim, start, length)
    }

    fn bool_chunk(tensor: TchTensor, chunks: usize, dim: usize) -> Vec<TchTensor> {
        TchOps::chunk(tensor, chunks, dim)
    }

<<<<<<< HEAD
    fn bool_split(tensor: TchTensor<bool>, split_size: usize, dim: usize) -> Vec<TchTensor<bool>> {
        TchOps::split(tensor, split_size, dim)
    }

    fn bool_split_with_sizes(
        tensor: TchTensor<bool>,
        split_sizes: Vec<usize>,
        dim: usize,
    ) -> Vec<TchTensor<bool>> {
        TchOps::split_with_sizes(tensor, split_sizes, dim)
    }

    fn bool_permute(tensor: TchTensor<bool>, axes: &[usize]) -> TchTensor<bool> {
=======
    fn bool_permute(tensor: TchTensor, axes: &[usize]) -> TchTensor {
>>>>>>> f64914b3
        TchOps::permute(tensor, axes)
    }

    fn bool_flip(tensor: TchTensor, axes: &[usize]) -> TchTensor {
        TchOps::flip(tensor, axes)
    }

    async fn bool_argwhere(tensor: TchTensor) -> TchTensor {
        TchTensor::new(tensor.tensor.argwhere())
    }

    async fn bool_nonzero(tensor: TchTensor) -> Vec<TchTensor> {
        tensor
            .tensor
            .nonzero_numpy()
            .into_iter()
            // As opposed to tch, the resulting vector should be empty for zero tensors
            .filter_map(|t| if t.numel() > 0 { Some(t) } else { None })
            .map(TchTensor::new)
            .collect()
    }

    fn bool_expand(tensor: TchTensor, shape: Shape) -> TchTensor {
        TchOps::expand(tensor, shape)
    }
}<|MERGE_RESOLUTION|>--- conflicted
+++ resolved
@@ -93,23 +93,19 @@
         TchOps::chunk(tensor, chunks, dim)
     }
 
-<<<<<<< HEAD
-    fn bool_split(tensor: TchTensor<bool>, split_size: usize, dim: usize) -> Vec<TchTensor<bool>> {
+    fn bool_split(tensor: TchTensor, split_size: usize, dim: usize) -> Vec<TchTensor> {
         TchOps::split(tensor, split_size, dim)
     }
 
     fn bool_split_with_sizes(
-        tensor: TchTensor<bool>,
+        tensor: TchTensor,
         split_sizes: Vec<usize>,
         dim: usize,
-    ) -> Vec<TchTensor<bool>> {
+    ) -> Vec<TchTensor> {
         TchOps::split_with_sizes(tensor, split_sizes, dim)
     }
 
-    fn bool_permute(tensor: TchTensor<bool>, axes: &[usize]) -> TchTensor<bool> {
-=======
     fn bool_permute(tensor: TchTensor, axes: &[usize]) -> TchTensor {
->>>>>>> f64914b3
         TchOps::permute(tensor, axes)
     }
 
