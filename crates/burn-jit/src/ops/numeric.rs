use crate::kernel::{
    launch_binop, launch_scalar_binop, AddOp, DivOp, MulOp, PowOp, RemainderOp, SubOp,
};
use crate::{element::JitElement, tensor::JitTensor};
use crate::{FloatElement, JitRuntime};
use burn_tensor::{ElementConversion, Shape};
use cubecl::client::ComputeClient;
use cubecl::tensor_vectorization_factor;
use cubecl::{calculate_cube_count_elemwise, prelude::*};

pub fn full<R: JitRuntime, E: JitElement, const D: usize>(
    shape: Shape<D>,
    device: &R::Device,
    value: E,
) -> JitTensor<R, E, D> {
    let client = R::client(device);

    full_device::<R, E, D>(client, shape, device.clone(), value)
}

pub fn full_device<R: JitRuntime, E: JitElement, const D: usize>(
    client: ComputeClient<R::Server, R::Channel>,
    shape: Shape<D>,
    device: R::Device,
    value: E,
) -> JitTensor<R, E, D> {
    let empty = empty_device(client, device, shape);

    #[cube(launch)]
    pub fn full_kernel<C: Numeric + Vectorized>(tensor: &mut Tensor<C>, value: C) {
        if ABSOLUTE_POS >= tensor.len() {
            return;
        }

        tensor[ABSOLUTE_POS] = value;
    }

    let num_elems = empty.shape.num_elements();
    let vectorization_factor =
        tensor_vectorization_factor(&[4, 2], &empty.shape.dims, &empty.strides, D - 1);

    let cube_dim = CubeDim::default();
    let cube_count =
        calculate_cube_count_elemwise(num_elems / vectorization_factor as usize, cube_dim);

    full_kernel::launch::<E, R>(
        &empty.client,
        cube_count,
        cube_dim,
<<<<<<< HEAD
        empty.as_handle_ref().as_tensor_arg(vectorization_factor),
=======
        empty.as_tensor_arg(vectorization_factor),
>>>>>>> 58ce5024
        ScalarArg::new(value),
    );

    empty
}

pub fn zeros<R: JitRuntime, E: JitElement, const D: usize>(
    shape: Shape<D>,
    device: &R::Device,
) -> JitTensor<R, E, D> {
    let client = R::client(device);

    zeros_device(client, device.clone(), shape)
}

pub fn zeros_device<R: JitRuntime, E: JitElement, const D: usize>(
    client: ComputeClient<R::Server, R::Channel>,
    device: R::Device,
    shape: Shape<D>,
) -> JitTensor<R, E, D> {
    full_device::<R, E, D>(client, shape, device, 0.elem())
}

pub fn ones<R: JitRuntime, E: JitElement, const D: usize>(
    shape: Shape<D>,
    device: &R::Device,
) -> JitTensor<R, E, D> {
    let client = R::client(device);

    ones_device::<R, E, D>(client, device.clone(), shape)
}

pub fn ones_device<R: JitRuntime, E: JitElement, const D: usize>(
    client: ComputeClient<R::Server, R::Channel>,
    device: R::Device,
    shape: Shape<D>,
) -> JitTensor<R, E, D> {
    full_device::<R, E, D>(client, shape, device, 1.elem())
}

pub fn empty_device<R: JitRuntime, E: JitElement, const D: usize>(
    client: ComputeClient<R::Server, R::Channel>,
    device: R::Device,
    shape: Shape<D>,
) -> JitTensor<R, E, D> {
    let buffer = client.empty(shape.num_elements() * core::mem::size_of::<E>());

    JitTensor::new_contiguous(client, device, shape, buffer)
}

pub fn add<R: JitRuntime, E: JitElement, const D: usize>(
    lhs: JitTensor<R, E, D>,
    rhs: JitTensor<R, E, D>,
) -> JitTensor<R, E, D> {
    launch_binop::<D, R, E, AddOp>(lhs, rhs)
}

pub fn add_scalar<R: JitRuntime, E: JitElement, const D: usize>(
    lhs: JitTensor<R, E, D>,
    rhs: E,
) -> JitTensor<R, E, D> {
    launch_scalar_binop::<D, R, E, AddOp>(lhs, rhs)
}

pub fn sub<R: JitRuntime, E: JitElement, const D: usize>(
    lhs: JitTensor<R, E, D>,
    rhs: JitTensor<R, E, D>,
) -> JitTensor<R, E, D> {
    launch_binop::<D, R, E, SubOp>(lhs, rhs)
}

pub fn sub_scalar<R: JitRuntime, E: JitElement, const D: usize>(
    lhs: JitTensor<R, E, D>,
    rhs: E,
) -> JitTensor<R, E, D> {
    launch_scalar_binop::<D, R, E, SubOp>(lhs, rhs)
}

pub fn mul<R: JitRuntime, E: JitElement, const D: usize>(
    lhs: JitTensor<R, E, D>,
    rhs: JitTensor<R, E, D>,
) -> JitTensor<R, E, D> {
    launch_binop::<D, R, E, MulOp>(lhs, rhs)
}

pub fn mul_scalar<R: JitRuntime, E: JitElement, const D: usize>(
    lhs: JitTensor<R, E, D>,
    rhs: E,
) -> JitTensor<R, E, D> {
    launch_scalar_binop::<D, R, E, MulOp>(lhs, rhs)
}

pub fn div<R: JitRuntime, E: JitElement, const D: usize>(
    lhs: JitTensor<R, E, D>,
    rhs: JitTensor<R, E, D>,
) -> JitTensor<R, E, D> {
    launch_binop::<D, R, E, DivOp>(lhs, rhs)
}

pub fn div_scalar<R: JitRuntime, E: JitElement, const D: usize>(
    lhs: JitTensor<R, E, D>,
    rhs: E,
) -> JitTensor<R, E, D> {
    launch_scalar_binop::<D, R, E, DivOp>(lhs, rhs)
}

pub fn remainder_scalar<R: JitRuntime, E: JitElement, const D: usize>(
    lhs: JitTensor<R, E, D>,
    rhs: E,
) -> JitTensor<R, E, D> {
    launch_scalar_binop::<D, R, E, RemainderOp>(lhs, rhs)
}

pub fn pow<R: JitRuntime, E: FloatElement, const D: usize>(
    lhs: JitTensor<R, E, D>,
    rhs: JitTensor<R, E, D>,
) -> JitTensor<R, E, D> {
    launch_binop::<D, R, E, PowOp>(lhs, rhs)
}<|MERGE_RESOLUTION|>--- conflicted
+++ resolved
@@ -47,11 +47,7 @@
         &empty.client,
         cube_count,
         cube_dim,
-<<<<<<< HEAD
-        empty.as_handle_ref().as_tensor_arg(vectorization_factor),
-=======
         empty.as_tensor_arg(vectorization_factor),
->>>>>>> 58ce5024
         ScalarArg::new(value),
     );
 
