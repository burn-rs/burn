--- conflicted
+++ resolved
@@ -144,13 +144,8 @@
             &client,
             cube_count,
             cube_dim,
-<<<<<<< HEAD
-            lhs.as_handle_ref().as_tensor_arg(vectorization_factor),
-            rhs.as_handle_ref().as_tensor_arg(vectorization_factor),
-=======
             lhs.as_tensor_arg(vectorization_factor),
             rhs.as_tensor_arg(vectorization_factor),
->>>>>>> 58ce5024
             TensorArg::alias(0),
             None,
             false,
@@ -163,13 +158,8 @@
             &client,
             cube_count,
             CubeDim::default(),
-<<<<<<< HEAD
-            lhs.as_handle_ref().as_tensor_arg(vectorization_factor),
-            rhs.as_handle_ref().as_tensor_arg(vectorization_factor),
-=======
             lhs.as_tensor_arg(vectorization_factor),
             rhs.as_tensor_arg(vectorization_factor),
->>>>>>> 58ce5024
             TensorArg::alias(1),
             None,
             rhs.strides != lhs.strides || rhs.shape != lhs.shape,
@@ -188,15 +178,9 @@
             &client,
             cube_count,
             CubeDim::default(),
-<<<<<<< HEAD
-            lhs.as_handle_ref().as_tensor_arg(vectorization_factor),
-            rhs.as_handle_ref().as_tensor_arg(vectorization_factor),
-            output.as_handle_ref().as_tensor_arg(vectorization_factor),
-=======
             lhs.as_tensor_arg(vectorization_factor),
             rhs.as_tensor_arg(vectorization_factor),
             output.as_tensor_arg(vectorization_factor),
->>>>>>> 58ce5024
             None,
             to_contiguous_lhs,
             to_contiguous_rhs,
@@ -231,11 +215,7 @@
             &client,
             cube_count,
             cube_dim,
-<<<<<<< HEAD
-            tensor.as_handle_ref().as_tensor_arg(vectorization_factor),
-=======
             tensor.as_tensor_arg(vectorization_factor),
->>>>>>> 58ce5024
             ScalarArg::new(scalar),
             TensorArg::alias(0),
         );
@@ -261,15 +241,9 @@
             &client,
             cube_count,
             CubeDim::default(),
-<<<<<<< HEAD
-            tensor.as_handle_ref().as_tensor_arg(vectorization_factor),
-            ScalarArg::new(scalar),
-            output.as_handle_ref().as_tensor_arg(vectorization_factor),
-=======
             tensor.as_tensor_arg(vectorization_factor),
             ScalarArg::new(scalar),
             output.as_tensor_arg(vectorization_factor),
->>>>>>> 58ce5024
         );
 
         output
