use std::cmp::{max, min};

use burn_tensor::Shape;

use crate::{compute::WorkGroup, tensor::JitTensor, Compiler, JitElement, Runtime};

use super::{
    init_matmul_output, matmul_autotune, matmul_simple, matmul_tiling_2d, matmul_tiling_2d_padded,
};

#[derive(Debug, Clone)]
/// Tiling 2D parameters
pub struct Tiling2dConfig {
    /// Number of invocations in x
    pub grid_x: usize,
    /// Number of invocations in y
    pub grid_y: usize,
    /// Block size along dimension of lhs
    pub block_size_m: usize,
    /// Block size along common dimension
    pub block_size_k: usize,
    /// Block size along dimension of rhs
    pub block_size_n: usize,
    /// Tile size along dimension of lhs
    pub tile_size_m: usize,
    /// Tile size along dimension of rhs
    pub tile_size_n: usize,
    /// Loop unrolling
    pub unroll: bool,
}

impl Tiling2dConfig {
    #[allow(unused, clippy::too_many_arguments)]
    fn new<R: Runtime>(
        grid_x: usize,
        grid_y: usize,
        block_size_m: usize,
        block_size_k: usize,
        block_size_n: usize,
        tile_size_m: usize,
        tile_size_n: usize,
        unroll: bool,
    ) -> Self {
        assert!(grid_x == f32::ceil(block_size_m as f32 / tile_size_m as f32) as usize);
        assert!(grid_y == f32::ceil(block_size_n as f32 / tile_size_n as f32) as usize);
        assert!(
            block_size_k <= min(block_size_m, block_size_n),
            "Not enough invocations to fill shared memory"
        );
        assert!(
            block_size_k * max(block_size_m, block_size_n)
                <= <R::Compiler as Compiler>::max_shared_memory_size(),
            "Shared memory limit will be busted. "
        );
        assert!(
            block_size_m % tile_size_m == 0 && block_size_n % tile_size_n == 0,
            "Tile size must divide block size in m and n dimensions"
        );
        Self {
            grid_x,
            grid_y,
            block_size_m,
            block_size_k,
            block_size_n,
            tile_size_m,
            tile_size_n,
            unroll,
        }
    }
}

impl Default for Tiling2dConfig {
    fn default() -> Self {
        Self {
            grid_x: 16,
            grid_y: 16,
            block_size_m: 64,
            block_size_k: 32,
            block_size_n: 64,
            tile_size_m: 4,
            tile_size_n: 4,
            unroll: false,
        }
    }
}

/// The strategy to be used when launching a matmul kernel.
pub enum MatmulStrategy {
    /// A simple kernel will be used with memory coalescing optimization.
    Simple {
        /// Number of invocations in x
        grid_x: usize,
        /// Number of invocations in y
        grid_y: usize,
    },
    /// A tiling 2d kernel will be used, with support for any matrix size without padding.
    Tiling2d(Tiling2dConfig),
    /// A tiling 2d kernel will be used, with support for any matrix size with padding.
    Tiling2dPadded(Tiling2dConfig),
    #[cfg(feature = "autotune")]
    /// Using autotune to chose the best kernel based on runtime information.
    Autotune,
}

<<<<<<< HEAD
#[cfg(feature = "autotune")]
impl Default for MatmulStrategy {
    fn default() -> Self {
        MatmulStrategy::Autotune
    }
}

=======
>>>>>>> 2a721a9d
#[cfg(not(feature = "autotune"))]
impl Default for MatmulStrategy {
    fn default() -> Self {
        MatmulStrategy::Tiling2d(Tiling2dConfig::default())
    }
}

/// Launch a matmul kernel using the given strategy.
pub fn matmul<R: Runtime, E: JitElement, const D: usize>(
    lhs: JitTensor<R, E, D>,
    rhs: JitTensor<R, E, D>,
    strategy: MatmulStrategy,
) -> JitTensor<R, E, D> {
    match strategy {
        MatmulStrategy::Simple { grid_x, grid_y } => {
            let out = init_matmul_output(&lhs, &rhs);
            matmul_simple(lhs, rhs, out, grid_x, grid_y)
        }
        MatmulStrategy::Tiling2d(config) => {
            let out = init_matmul_output(&lhs, &rhs);
            matmul_tiling_2d(lhs, rhs, out, config)
        }
        MatmulStrategy::Tiling2dPadded(config) => {
            let out = init_matmul_output(&lhs, &rhs);
            matmul_tiling_2d_padded(lhs, rhs, out, config)
        }
        #[cfg(feature = "autotune")]
        MatmulStrategy::Autotune => matmul_autotune(lhs, rhs),
    }
}

pub(crate) fn simple_launch_options<const D: usize>(
    lhs_shape: &Shape<D>,
    rhs_shape: &Shape<D>,
    output_shape: &Shape<D>,
    workgroup_size_x: usize,
    workgroup_size_y: usize,
) -> WorkGroup {
    let num_rows = lhs_shape.dims[D - 2];
    let num_cols = rhs_shape.dims[D - 1];

    // set number of workgroups
    let blocks_needed_in_x = f32::ceil(num_rows as f32 / workgroup_size_x as f32) as u32;
    let blocks_needed_in_y = f32::ceil(num_cols as f32 / workgroup_size_y as f32) as u32;
    let mut num_iter = 1;
    for i in 0..D - 2 {
        num_iter *= output_shape.dims[i];
    }

    WorkGroup::new(blocks_needed_in_x, blocks_needed_in_y, num_iter as u32)
}

pub(crate) fn tiling2d_launch_options<const D: usize>(
    output_shape: &Shape<D>,
    config: Tiling2dConfig,
) -> WorkGroup {
    let num_rows = output_shape.dims[D - 2];
    let num_cols = output_shape.dims[D - 1];

    // set number of workgroups
    let blocks_needed_in_x = f32::ceil(num_rows as f32 / config.block_size_m as f32) as u32;
    let blocks_needed_in_y = f32::ceil(num_cols as f32 / config.block_size_n as f32) as u32;
    let mut num_iter = 1;
    for i in 0..D - 2 {
        num_iter *= output_shape.dims[i];
    }

    WorkGroup::new(blocks_needed_in_x, blocks_needed_in_y, num_iter as u32)
}<|MERGE_RESOLUTION|>--- conflicted
+++ resolved
@@ -102,7 +102,6 @@
     Autotune,
 }
 
-<<<<<<< HEAD
 #[cfg(feature = "autotune")]
 impl Default for MatmulStrategy {
     fn default() -> Self {
@@ -110,8 +109,6 @@
     }
 }
 
-=======
->>>>>>> 2a721a9d
 #[cfg(not(feature = "autotune"))]
 impl Default for MatmulStrategy {
     fn default() -> Self {
