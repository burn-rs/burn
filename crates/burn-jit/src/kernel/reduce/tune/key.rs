use serde::{Deserialize, Serialize};
use std::{cmp::min, fmt::Display};

use burn_tensor::{DType, Shape};

#[derive(Hash, Eq, PartialEq, Debug, Clone, Serialize, Deserialize)]
/// Autotune key representative of reduce versions
pub struct ReduceAutotuneKey {
<<<<<<< HEAD
    reduce_dim_length: usize,
    reduce_dim_stride: usize,
    others_product: usize,
    dtype: DType,
=======
    pub(crate) reduce_dim_length: usize,
    pub(crate) reduce_dim_stride: usize,
    pub(crate) others_product: usize,
>>>>>>> 5989cf3c
}

impl Display for ReduceAutotuneKey {
    fn fmt(&self, f: &mut core::fmt::Formatter<'_>) -> core::fmt::Result {
        f.write_str(
            format!(
                "Reduce - reduce_dim_length: {:?} reduce_dim_stride: {:?} others_product: {:?} dtype: {:?}",
                self.reduce_dim_length, self.reduce_dim_stride, self.others_product, self.dtype
            )
            .as_str(),
        )
    }
}

impl ReduceAutotuneKey {
    /// Create a reduce autotune key from the input shape and reduce dim
    pub fn new(shape: &Shape, strides: &[usize], reduce_dim: usize, dtype: DType) -> Self {
        let ndims = strides.len();
        let reduce_dim_length = shape.dims[reduce_dim];
        let reduce_dim_stride = strides[reduce_dim];
        let mut others_product = 1;
        for d in 0..ndims {
            if d != reduce_dim {
                others_product *= shape.dims[d]
            }
        }
        Self {
            reduce_dim_length: anchor(reduce_dim_length, None),
            reduce_dim_stride: anchor(reduce_dim_stride, None),
            others_product: anchor(others_product, None),
            dtype,
        }
    }
}

fn anchor(x: usize, max: Option<usize>) -> usize {
    let exp = f32::ceil(f32::log2(x as f32)) as u32;
    let power_of_2 = 2_u32.pow(exp) as usize;
    if let Some(max) = max {
        min(power_of_2, max)
    } else {
        power_of_2
    }
}<|MERGE_RESOLUTION|>--- conflicted
+++ resolved
@@ -6,16 +6,10 @@
 #[derive(Hash, Eq, PartialEq, Debug, Clone, Serialize, Deserialize)]
 /// Autotune key representative of reduce versions
 pub struct ReduceAutotuneKey {
-<<<<<<< HEAD
-    reduce_dim_length: usize,
-    reduce_dim_stride: usize,
-    others_product: usize,
-    dtype: DType,
-=======
     pub(crate) reduce_dim_length: usize,
     pub(crate) reduce_dim_stride: usize,
     pub(crate) others_product: usize,
->>>>>>> 5989cf3c
+    dtype: DType,
 }
 
 impl Display for ReduceAutotuneKey {
