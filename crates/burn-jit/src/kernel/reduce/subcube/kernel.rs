use cubecl::{prelude::*, CubeCount, CubeDim, Feature};

use crate::{
    kernel::reduce::{init_reduce_output, shared::kernel::reduce_dim_shared, ReduceDimAlgorithm},
    tensor::JitTensor,
    JitElement, JitRuntime,
};

use super::base::ReduceDimSubcube;

#[cube(launch)]
pub fn reduce_dim_subcube_kernel<
    RD: ReduceDimSubcube<EIn, EOut>,
    EIn: JitElement,
    EOut: JitElement,
>(
    input: &Tensor<EIn>,
    output: &mut Tensor<EOut>,
    #[comptime] dim: u32,
    #[comptime] subcube_size: u32,
    #[comptime] elems_per_thread: u32,
    #[comptime] divisible_shape: bool,
) {
    let reduce_group_id = CUBE_POS;

    let stride_reduce_dim_input = input.stride(dim);
    let shape_reduce_dim_input = input.shape(dim);

    let should_unroll = elems_per_thread <= 8;

    let warp_id = UNIT_POS / PLANE_DIM;

    let mut shared_memory = RD::init_shared(subcube_size);

    let mut index_offset = 0;

    for i in 0..input.rank() {
        let num_block = reduce_group_id / output.stride(i) % output.shape(i);
        index_offset += num_block * input.stride(i);
    }

    let mut value = RD::init_value();

    #[unroll(should_unroll)]
    for i in 0..elems_per_thread {
        let nth = i * CUBE_DIM + UNIT_POS;
        let current_pos = nth * stride_reduce_dim_input + index_offset;

        #[allow(clippy::collapsible_else_if)]
        if divisible_shape {
            let next = RD::read_value(input, current_pos, nth);
            RD::update_value(&mut value, next);
        } else {
            if nth < shape_reduce_dim_input {
                let next = RD::read_value(input, current_pos, nth);
                RD::update_value(&mut value, next);
            }
        }
    }

    RD::reduce_subcube(&mut shared_memory, warp_id, value);

    sync_units();

    if UNIT_POS >= PLANE_DIM {
        return;
    }

    let value = RD::read_from_shared(&shared_memory, UNIT_POS);
    RD::reduce_subcube(&mut shared_memory, 0, value);

    if UNIT_POS == 0 {
        RD::store(
            &shared_memory,
            output,
            reduce_group_id,
            shape_reduce_dim_input,
        );
    }
}

/// Executes the shared memory kernel for reduce dim
pub fn reduce_dim_subcube<
    RD: ReduceDimAlgorithm<EI, EO>,
    R: JitRuntime,
    EI: JitElement,
    EO: JitElement,
>(
    input: JitTensor<R>,
    dim: usize,
<<<<<<< HEAD
) -> JitTensor<R> {
    if !input.client.properties().feature_enabled(Feature::Plane) {
=======
) -> JitTensor<R, EO> {
    let topology = input.client.properties().hardware_properties();

    if !input.client.properties().feature_enabled(Feature::Plane)
        || topology.plane_size_min != topology.plane_size_max
    {
>>>>>>> f64914b3
        return reduce_dim_shared::<RD, R, EI, EO>(input, dim);
    }

    let subcube_size = topology.plane_size_min;

    let output = init_reduce_output::<R, EI, EO>(&input, dim);

    let num_elems_output = output.shape.num_elements();
    let cube_dim = CubeDim {
        x: subcube_size,
        y: subcube_size,
        z: 1,
    };
    let cube_count_x = f32::ceil(f32::sqrt(num_elems_output as f32));
    let cube_count_y = f32::ceil(num_elems_output as f32 / cube_count_x);
    let cube_count = CubeCount::Static(cube_count_x as u32, cube_count_y as u32, 1);

    let reduce_group_size = input.shape.dims[dim];
    let n_invocation_per_cube = cube_dim.num_elems();
    let elems_per_thread =
        f32::ceil(reduce_group_size as f32 / n_invocation_per_cube as f32) as u32;

    let divisible_shape = n_invocation_per_cube * elems_per_thread == reduce_group_size as u32;
<<<<<<< HEAD
    let check_out = (cube_count_x * cube_count_y) as usize != num_elems_output;
    let smem_size = cube_dim.num_elems() / warp_size;

    unsafe {
        reduce_dim_subcube_kernel::launch_unchecked::<RD, EI, EO, R>(
            &input.client,
            cube_count,
            cube_dim,
            input.as_tensor_arg::<EI>(1),
            output.as_tensor_arg::<EO>(1),
            dim as u32,
            smem_size,
            elems_per_thread,
            divisible_shape,
            check_out,
        )
    };
=======

    reduce_dim_subcube_kernel::launch::<RD, EI, EO, R>(
        &input.client,
        cube_count,
        cube_dim,
        input.as_tensor_arg(1),
        output.as_tensor_arg(1),
        dim as u32,
        subcube_size,
        elems_per_thread,
        divisible_shape,
    );
>>>>>>> f64914b3

    output
}<|MERGE_RESOLUTION|>--- conflicted
+++ resolved
@@ -88,17 +88,12 @@
 >(
     input: JitTensor<R>,
     dim: usize,
-<<<<<<< HEAD
 ) -> JitTensor<R> {
-    if !input.client.properties().feature_enabled(Feature::Plane) {
-=======
-) -> JitTensor<R, EO> {
     let topology = input.client.properties().hardware_properties();
 
     if !input.client.properties().feature_enabled(Feature::Plane)
         || topology.plane_size_min != topology.plane_size_max
     {
->>>>>>> f64914b3
         return reduce_dim_shared::<RD, R, EI, EO>(input, dim);
     }
 
@@ -122,38 +117,18 @@
         f32::ceil(reduce_group_size as f32 / n_invocation_per_cube as f32) as u32;
 
     let divisible_shape = n_invocation_per_cube * elems_per_thread == reduce_group_size as u32;
-<<<<<<< HEAD
-    let check_out = (cube_count_x * cube_count_y) as usize != num_elems_output;
-    let smem_size = cube_dim.num_elems() / warp_size;
-
-    unsafe {
-        reduce_dim_subcube_kernel::launch_unchecked::<RD, EI, EO, R>(
-            &input.client,
-            cube_count,
-            cube_dim,
-            input.as_tensor_arg::<EI>(1),
-            output.as_tensor_arg::<EO>(1),
-            dim as u32,
-            smem_size,
-            elems_per_thread,
-            divisible_shape,
-            check_out,
-        )
-    };
-=======
 
     reduce_dim_subcube_kernel::launch::<RD, EI, EO, R>(
         &input.client,
         cube_count,
         cube_dim,
-        input.as_tensor_arg(1),
-        output.as_tensor_arg(1),
+        input.as_tensor_arg::<EI>(1),
+        output.as_tensor_arg::<EO>(1),
         dim as u32,
         subcube_size,
         elems_per_thread,
         divisible_shape,
     );
->>>>>>> f64914b3
 
     output
 }