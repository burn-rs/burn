--- conflicted
+++ resolved
@@ -274,11 +274,7 @@
     ) -> Result<JitTensor<Run>, String> {
         let client = input.client.clone();
         let device = input.device.clone();
-<<<<<<< HEAD
-        let handle = client.empty(E::size().unwrap());
-=======
         let handle = client.create(E::as_bytes(&[E::from_int(0)]));
->>>>>>> b9653f55
         let output = JitTensor::new_contiguous(client, device, [1].into(), handle, E::dtype());
 
         cubecl::reduce::shared_sum::<Run, E>(
@@ -287,14 +283,8 @@
             output.as_handle_ref(),
             C,
         )
-<<<<<<< HEAD
-        .map_err(|e| e.to_string())?;
-
-        Ok(output)
-=======
         .map_err(|e| e.to_string())
         .map(|_| output)
->>>>>>> b9653f55
     }
 
     #[cfg(feature = "autotune")]
