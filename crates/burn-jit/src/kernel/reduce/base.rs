--- conflicted
+++ resolved
@@ -11,11 +11,7 @@
 
 #[allow(dead_code)]
 pub(crate) trait ReduceDimAlgorithm<EI: JitElement>:
-<<<<<<< HEAD
-    ReduceDimNaive<EI> + ReduceDimShared<EI> + Debug
-=======
     core::fmt::Debug + ReduceDimNaive<EI> + ReduceDimShared<EI>
->>>>>>> cb90cc16
 {
 }
 
