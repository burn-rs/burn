--- conflicted
+++ resolved
@@ -4,18 +4,6 @@
     tensor::JitTensor,
     JitRuntime,
 };
-<<<<<<< HEAD
-use cubecl::InputInfo;
-use cubecl::{
-    calculate_cube_count_elemwise, cpa, CubeCountSettings, CubeDim, KernelExpansion,
-    KernelIntegrator, KernelSettings,
-};
-use cubecl::{
-    ir::{Branch, Elem, IntKind, Item, KernelDefinition, Scope, Variable, Visibility},
-    Execution,
-};
-use std::marker::PhantomData;
-=======
 use cubecl::prelude::*;
 use cubecl::{calculate_cube_count_elemwise, CubeDim};
 
@@ -32,7 +20,6 @@
     let mut offset_input = 0;
     let mut offset_value = 0;
     let mut num_elems = 1;
->>>>>>> 58ce5024
 
     for i in 0..value.rank() {
         let shouldnt_skip = i != *dim;
@@ -116,16 +103,6 @@
     let cube_dim = CubeDim::default();
     let cube_count = calculate_cube_count_elemwise(num_elems, cube_dim);
 
-<<<<<<< HEAD
-    Execution::start(kernel, indices.client.clone())
-        .inputs(&[
-            tensor.as_handle_ref(),
-            indices.as_handle_ref(),
-            value.as_handle_ref(),
-        ])
-        .execute(CubeCountSettings::Custom(cube_count));
-
-=======
     unsafe {
         scatter_kernel::launch_unchecked::<E, R>(
             &indices.client.clone(),
@@ -137,6 +114,5 @@
             ScalarArg::new(dim as u32),
         )
     }
->>>>>>> 58ce5024
     tensor
 }