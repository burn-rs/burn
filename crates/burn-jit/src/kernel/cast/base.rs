--- conflicted
+++ resolved
@@ -60,15 +60,9 @@
         &client,
         cube_count,
         cube_dim,
-<<<<<<< HEAD
-        input.as_handle_ref().as_tensor_arg(vectorization_factor),
-        output.as_handle_ref().as_tensor_arg(vectorization_factor),
-        Some(UInt::new(rank as u32)),
-=======
         input.as_tensor_arg(vectorization_factor),
         output.as_tensor_arg(vectorization_factor),
         Some(rank as u32),
->>>>>>> 58ce5024
     );
 
     output
