--- conflicted
+++ resolved
@@ -117,12 +117,7 @@
 }
 
 #[allow(unused)]
-<<<<<<< HEAD
 pub(crate) fn debug_data<R: JitRuntime, E: JitElement>(tensor: JitTensor<R>) -> TensorData {
-    let bytes = tensor.client.read(tensor.handle.binding());
-=======
-pub(crate) fn debug_data<R: JitRuntime, E: JitElement>(tensor: JitTensor<R, E>) -> TensorData {
     let bytes = tensor.client.read_one(tensor.handle.binding());
->>>>>>> 8be20328
     TensorData::new(E::from_bytes(&bytes).to_vec(), tensor.shape)
 }