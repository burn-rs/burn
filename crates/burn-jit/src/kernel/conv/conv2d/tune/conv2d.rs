--- conflicted
+++ resolved
@@ -82,7 +82,6 @@
     tune_with!(input, weights, bias, options)
 }
 
-<<<<<<< HEAD
 macro_rules! check_algo {
     ($algo:tt, $float:ty, $input:expr, $problem:expr) => {
         match (<$float>::as_elem(), has_tf32(&$input)) {
@@ -100,12 +99,8 @@
     };
 }
 
-fn should_run<R: JitRuntime, F: FloatElement, I: IntElement>(
-    op: &Conv2dOperations<R, F, I>,
-=======
 fn should_run<R: JitRuntime, F: FloatElement>(
     op: &Conv2dOperations<R, F>,
->>>>>>> 42e7c1f2
     key: &JitAutotuneKey,
     index: usize,
 ) -> bool {
