use cubecl::{calculate_cube_count_elemwise, prelude::*};

use crate::{tensor::JitTensor, FloatElement, JitRuntime};

#[cube(launch)]
fn interpolate_bicubic_kernel<F: Float>(input: &Tensor<F>, output: &mut Tensor<F>) {
    if ABSOLUTE_POS >= output.len() {
        return;
    }

    let batch = ABSOLUTE_POS / output.stride(0) % output.shape(0);
    let channel = ABSOLUTE_POS / output.stride(1) % output.shape(1);
    let y = ABSOLUTE_POS / output.stride(2) % output.shape(2);
    let x = ABSOLUTE_POS / output.stride(3) % output.shape(3);

    let input_height = input.shape(2) - 1;
    let output_height = F::cast_from(Max::max(output.shape(2) - 1, 1));
    let numerator = F::cast_from(y * input_height);

    let frac = numerator / output_height;
    let y_in_f = Floor::floor(frac);
    let y_in = u32::cast_from(y_in_f);
    let yw = frac - y_in_f;

    let y0 = select(y_in != 0, y_in - 1, 0);
    let y1 = y_in;
    let y2 = Min::min(y_in + 1, input_height);
    let y3 = Min::min(y_in + 2, input_height);

    let input_width = input.shape(3) - 1;
    let output_width = F::cast_from(Max::max(output.shape(3) - 1, 1));
    let numerator = F::cast_from(x * input_width);
    let frac = numerator / output_width;
    let x_in_f = Floor::floor(frac);
    let x_in = u32::cast_from(x_in_f);
    let xw = frac - x_in_f;

    let x0 = select(x_in != 0, x_in - 1, 0);
    let x1 = x_in;
    let x2 = Min::min(x_in + 1, input_width);
    let x3 = Min::min(x_in + 2, input_width);

    let index_base = batch * input.stride(0) + channel * input.stride(1);
    let in_stride_y = input.stride(2);
    let in_stride_x = input.stride(3);

    let y0_stride = y0 * in_stride_y;
    let y1_stride = y1 * in_stride_y;
    let y2_stride = y2 * in_stride_y;
    let y3_stride = y3 * in_stride_y;
    let x0_stride = x0 * in_stride_x;
    let x1_stride = x1 * in_stride_x;
    let x2_stride = x2 * in_stride_x;
    let x3_stride = x3 * in_stride_x;

    let inp_0 = input[index_base + y0_stride + x0_stride];
    let inp_1 = input[index_base + y0_stride + x1_stride];
    let inp_2 = input[index_base + y0_stride + x2_stride];
    let inp_3 = input[index_base + y0_stride + x3_stride];

    let coefficients0 = cubic_interp_1d::<F>(inp_0, inp_1, inp_2, inp_3, xw);

    let inp_0 = input[index_base + y1_stride + x0_stride];
    let inp_1 = input[index_base + y1_stride + x1_stride];
    let inp_2 = input[index_base + y1_stride + x2_stride];
    let inp_3 = input[index_base + y1_stride + x3_stride];

    let coefficients1 = cubic_interp_1d::<F>(inp_0, inp_1, inp_2, inp_3, xw);

    let inp_0 = input[index_base + y2_stride + x0_stride];
    let inp_1 = input[index_base + y2_stride + x1_stride];
    let inp_2 = input[index_base + y2_stride + x2_stride];
    let inp_3 = input[index_base + y2_stride + x3_stride];

    let coefficients2 = cubic_interp_1d::<F>(inp_0, inp_1, inp_2, inp_3, xw);

    let inp_0 = input[index_base + y3_stride + x0_stride];
    let inp_1 = input[index_base + y3_stride + x1_stride];
    let inp_2 = input[index_base + y3_stride + x2_stride];
    let inp_3 = input[index_base + y3_stride + x3_stride];

    let coefficients3 = cubic_interp_1d::<F>(inp_0, inp_1, inp_2, inp_3, xw);

    let val = cubic_interp_1d::<F>(
        coefficients0,
        coefficients1,
        coefficients2,
        coefficients3,
        yw,
    );

    output[ABSOLUTE_POS] = val;
}

#[cube]
fn cubic_interp_1d<F: Float>(x0: F, x1: F, x2: F, x3: F, t: F) -> F {
    let a = F::new(-0.75);

    let coeffs0 = cubic_convolution_2::<F>(t + F::new(1.0), a);
    let coeffs1 = cubic_convolution_1::<F>(t, a);
    let coeffs2 = cubic_convolution_1::<F>(F::new(1.0) - t, a);
    let coeffs3 = cubic_convolution_2::<F>(F::new(2.0) - t, a);

    x0 * coeffs0 + x1 * coeffs1 + x2 * coeffs2 + x3 * coeffs3
}

#[cube]
fn cubic_convolution_1<F: Float>(x: F, a: F) -> F {
    let conv = (a + F::new(2.0)) * x;
    let tmp = a + F::new(3.0);
    (conv - tmp) * x * x + F::new(1.0)
}

#[cube]
fn cubic_convolution_2<F: Float>(x: F, a: F) -> F {
    let conv = a * x;
    let conv = (conv - F::new(5.0) * a) * x;
    let tmp = F::new(8.0) * a;
    let conv = (conv + tmp) * x;

    conv - F::new(4.0) * a
}

pub(crate) fn interpolate_bicubic_launch<R: JitRuntime, E: FloatElement>(
    input: JitTensor<R>,
    output: JitTensor<R>,
) -> JitTensor<R> {
    let cube_dim = CubeDim::default();
    let cube_count = calculate_cube_count_elemwise(output.shape.num_elements(), cube_dim);

    interpolate_bicubic_kernel::launch::<E, R>(
        &input.client,
        cube_count,
        cube_dim,
<<<<<<< HEAD
        input.as_tensor_arg(1),
        output.as_tensor_arg(1),
=======
        input.as_tensor_arg::<E>(1),
        output.as_tensor_arg::<E>(1),
>>>>>>> 8b3b0dfb
    );

    output
}<|MERGE_RESOLUTION|>--- conflicted
+++ resolved
@@ -132,13 +132,8 @@
         &input.client,
         cube_count,
         cube_dim,
-<<<<<<< HEAD
-        input.as_tensor_arg(1),
-        output.as_tensor_arg(1),
-=======
         input.as_tensor_arg::<E>(1),
         output.as_tensor_arg::<E>(1),
->>>>>>> 8b3b0dfb
     );
 
     output
