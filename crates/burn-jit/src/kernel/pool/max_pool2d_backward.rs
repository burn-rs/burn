use crate::{
    element::JitElement,
    kernel::{self, Kernel},
    ops::numeric::empty_device,
    tensor::JitTensor,
    JitRuntime,
};
use cubecl::{
    cpa,
    ir::{Elem, IntKind, Item, KernelDefinition, Scope, Variable, Visibility},
    CubeCountSettings, Execution, InputInfo, KernelExpansion, KernelIntegrator, KernelSettings,
    OutputInfo,
};
use std::marker::PhantomData;

#[derive(new)]
struct MaxPool2dWithIndicesBackwardEagerKernel<R: JitRuntime, E: JitElement> {
    kernel_size: [usize; 2],
    _runtime: PhantomData<R>,
    _elem: PhantomData<E>,
}

struct MaxPool2dBackwardComputeShader {
    indices: Variable,
    grad: Variable,
    output: Variable,
    kernel_size: [usize; 2],
}

impl MaxPool2dBackwardComputeShader {
    fn expand(self, scope: &mut Scope) {
        let grad = self.grad;
        let output = self.output;
        let indices = self.indices;
        let id = Variable::AbsolutePos;

        let grad_stride_0 = scope.create_local(Elem::UInt);
        let grad_stride_1 = scope.create_local(Elem::UInt);
        let grad_stride_2 = scope.create_local(Elem::UInt);
        let grad_stride_3 = scope.create_local(Elem::UInt);

        let grad_shape_2 = scope.create_local(Elem::UInt);
        let grad_shape_3 = scope.create_local(Elem::UInt);

        let output_stride_0 = scope.create_local(Elem::UInt);
        let output_stride_1 = scope.create_local(Elem::UInt);
        let output_stride_2 = scope.create_local(Elem::UInt);
        let output_stride_3 = scope.create_local(Elem::UInt);

        let output_shape_0 = scope.create_local(Elem::UInt);
        let output_shape_1 = scope.create_local(Elem::UInt);
        let output_shape_2 = scope.create_local(Elem::UInt);
        let output_shape_3 = scope.create_local(Elem::UInt);

        cpa!(scope, grad_stride_0 = stride(grad, 0u32));
        cpa!(scope, grad_stride_1 = stride(grad, 1u32));
        cpa!(scope, grad_stride_2 = stride(grad, 2u32));
        cpa!(scope, grad_stride_3 = stride(grad, 3u32));

        cpa!(scope, grad_shape_2 = shape(grad, 2u32));
        cpa!(scope, grad_shape_3 = shape(grad, 3u32));

        cpa!(scope, output_stride_0 = stride(output, 0u32));
        cpa!(scope, output_stride_1 = stride(output, 1u32));
        cpa!(scope, output_stride_2 = stride(output, 2u32));
        cpa!(scope, output_stride_3 = stride(output, 3u32));

        cpa!(scope, output_shape_0 = shape(output, 0u32));
        cpa!(scope, output_shape_1 = shape(output, 1u32));
        cpa!(scope, output_shape_2 = shape(output, 2u32));
        cpa!(scope, output_shape_3 = shape(output, 3u32));

        let b = scope.create_local(Elem::UInt);
        let c = scope.create_local(Elem::UInt);
        let ih = scope.create_local(Elem::UInt);
        let iw = scope.create_local(Elem::UInt);

        cpa!(scope, b = id / output_stride_0);
        cpa!(scope, b = b % output_shape_0);

        cpa!(scope, c = id / output_stride_1);
        cpa!(scope, c = c % output_shape_1);

        cpa!(scope, ih = id / output_stride_2);
        cpa!(scope, ih = ih % output_shape_2);

        cpa!(scope, iw = id / output_stride_3);
        cpa!(scope, iw = iw % output_shape_3);

        let index_current = scope.create_local(Elem::UInt);
        let index_current_tmp = scope.create_local(Elem::UInt);

        cpa!(scope, index_current = ih * output_stride_2);
        cpa!(scope, index_current_tmp = iw * output_stride_3);
        cpa!(scope, index_current += index_current_tmp);

        let index_select = scope.create_local(Elem::Int(IntKind::I32));

        let index_max = scope.create_local(Elem::UInt);
        let is_max = scope.create_local(Elem::Bool);

        let index = scope.create_local(Elem::UInt);
        let index_base = scope.create_local(Elem::UInt);
        let index_tmp = scope.create_local(Elem::UInt);

        let grad_accumulation = scope.zero(grad.item());
        let result = scope.create_local(grad.item());

        let (oh_start, oh_end, ow_start, ow_end) = self.loop_ranges(
            scope,
            ih,
            iw,
            grad_shape_2,
            grad_shape_3,
            output_stride_2,
            output_stride_3,
        );

        cpa!(scope, index_base = b * grad_stride_0);
        cpa!(scope, index_tmp = c * grad_stride_1);
        cpa!(scope, index_base += index_tmp);

        cpa!(
            scope,
            range(oh_start, oh_end).for_each(|oh, scope| {
                cpa!(
                    scope,
                    range(ow_start, ow_end).for_each(|ow, scope| {
                        cpa!(scope, index = index_base);
                        cpa!(scope, index_tmp = oh * grad_stride_2);
                        cpa!(scope, index += index_tmp);
                        cpa!(scope, index_tmp = ow * grad_stride_3);
                        cpa!(scope, index += index_tmp);

                        cpa!(scope, index_select = indices[index]);
                        cpa!(scope, index_max = cast(index_select));

                        cpa!(scope, is_max = index_max == index_current);

                        cpa!(scope, if(is_max).then(|scope|{
                            cpa!(scope, result = grad[index]);
                            cpa!(scope, grad_accumulation += result);
                        }));
                    })
                );
            })
        );

        cpa!(scope, output[id] = grad_accumulation);
    }

    #[allow(clippy::too_many_arguments)]
    fn loop_ranges(
        self,
        scope: &mut Scope,
        ih: Variable,
        iw: Variable,
        grad_shape_2: Variable,
        grad_shape_3: Variable,
        output_stride_2: Variable,
        output_stride_3: Variable,
    ) -> (Variable, Variable, Variable, Variable) {
        let pool_stride_0 = Variable::GlobalScalar {
            id: 0,
            elem: Elem::UInt,
        };
        let pool_stride_1 = Variable::GlobalScalar {
            id: 1,
            elem: Elem::UInt,
        };
        let dilation_0 = Variable::GlobalScalar {
            id: 2,
            elem: Elem::UInt,
        };
        let dilation_1 = Variable::GlobalScalar {
            id: 3,
            elem: Elem::UInt,
        };
        let padding_0 = Variable::GlobalScalar {
            id: 4,
            elem: Elem::UInt,
        };
        let padding_1 = Variable::GlobalScalar {
            id: 5,
            elem: Elem::UInt,
        };

        let [kernel_size_0, kernel_size_1] = self.kernel_size;

        let signed_ih = scope.create_local(Elem::Int(IntKind::I32));
        let signed_iw = scope.create_local(Elem::Int(IntKind::I32));

        let signed_pool_stride_0 = scope.create_local(Elem::Int(IntKind::I32));
        let signed_pool_stride_1 = scope.create_local(Elem::Int(IntKind::I32));
        let signed_dilation_0 = scope.create_local(Elem::Int(IntKind::I32));
        let signed_dilation_1 = scope.create_local(Elem::Int(IntKind::I32));
        let signed_padding_0 = scope.create_local(Elem::Int(IntKind::I32));
        let signed_padding_1 = scope.create_local(Elem::Int(IntKind::I32));
        let signed_kernel_size_0 = scope.create_local(Elem::Int(IntKind::I32));
        let signed_kernel_size_1 = scope.create_local(Elem::Int(IntKind::I32));

        cpa!(scope, signed_pool_stride_0 = cast(pool_stride_0));
        cpa!(scope, signed_pool_stride_1 = cast(pool_stride_1));
        cpa!(scope, signed_dilation_0 = cast(dilation_0));
        cpa!(scope, signed_dilation_1 = cast(dilation_1));
        cpa!(scope, signed_padding_0 = cast(padding_0));
        cpa!(scope, signed_padding_1 = cast(padding_1));

        cpa!(scope, signed_kernel_size_0 = cast(kernel_size_0));
        cpa!(scope, signed_kernel_size_1 = cast(kernel_size_1));

        cpa!(scope, signed_ih = cast(ih));
        cpa!(scope, signed_iw = cast(iw));

        let kms_0 = scope.create_local(Elem::Int(IntKind::I32));
        let kms_1 = scope.create_local(Elem::Int(IntKind::I32));

        cpa!(scope, kms_0 = signed_dilation_0 * signed_kernel_size_0);
        cpa!(scope, kms_0 = kms_0 - signed_pool_stride_0);

        cpa!(scope, kms_1 = signed_dilation_1 * signed_kernel_size_1);
        cpa!(scope, kms_1 = kms_1 - signed_pool_stride_1);

        let oh_start_tmp = scope.create_local(Elem::Int(IntKind::I32));
        let ow_start_tmp = scope.create_local(Elem::Int(IntKind::I32));

        cpa!(scope, oh_start_tmp = signed_ih + signed_padding_0);
        cpa!(scope, oh_start_tmp = oh_start_tmp - kms_0);
        cpa!(scope, oh_start_tmp = oh_start_tmp / signed_pool_stride_0);

        cpa!(scope, ow_start_tmp = signed_iw + signed_padding_1);
        cpa!(scope, ow_start_tmp = ow_start_tmp - kms_1);
        cpa!(scope, ow_start_tmp = ow_start_tmp / signed_pool_stride_1);

        cpa!(scope, oh_start_tmp = max(oh_start_tmp, 0i32));
        cpa!(scope, ow_start_tmp = max(ow_start_tmp, 0i32));

        let oh_start = scope.create_local(Elem::UInt);
        let ow_start = scope.create_local(Elem::UInt);

        cpa!(scope, oh_start = cast(oh_start_tmp));
        cpa!(scope, ow_start = cast(ow_start_tmp));

        let oh_end_tmp = scope.create_local(Elem::Int(IntKind::I32));
        let ow_end_tmp = scope.create_local(Elem::Int(IntKind::I32));

        cpa!(scope, oh_end_tmp = max(kms_0, 0i32));
        cpa!(scope, ow_end_tmp = max(kms_1, 0i32));

        let oh_end = scope.create_local(Elem::UInt);
        let ow_end = scope.create_local(Elem::UInt);

        let oh_end_limit = scope.create_local(Elem::UInt);
        let ow_end_limit = scope.create_local(Elem::UInt);

        cpa!(scope, oh_end = cast(oh_end_tmp));
        cpa!(scope, ow_end = cast(ow_end_tmp));

        cpa!(scope, oh_end = oh_end + oh_start);
        cpa!(scope, oh_end_limit = grad_shape_2 - 1u32);

        cpa!(scope, ow_end = ow_end + ow_start);
        cpa!(scope, ow_end_limit = grad_shape_3 - 1u32);

        cpa!(scope, oh_end = min(oh_end, oh_end_limit));
        cpa!(scope, ow_end = min(ow_end, ow_end_limit));

        let index_current = scope.create_local(Elem::UInt);
        let index_current_tmp = scope.create_local(Elem::UInt);

        cpa!(scope, index_current = ih * output_stride_2);
        cpa!(scope, index_current_tmp = iw * output_stride_3);
        cpa!(scope, index_current += index_current_tmp);

        cpa!(scope, oh_end = oh_end + 1u32);
        cpa!(scope, ow_end = ow_end + 1u32);

        (oh_start, oh_end, ow_start, ow_end)
    }
}

impl<R: JitRuntime, E: JitElement> Kernel for MaxPool2dWithIndicesBackwardEagerKernel<R, E> {
    fn define(&self) -> KernelDefinition {
        let mut scope = Scope::root();
        let item = E::cube_elem().into();

        let indices = Variable::GlobalInputArray {
            id: 0,
            item: Item::new(Elem::Int(IntKind::I32)),
        };
        let grad = Variable::GlobalInputArray { id: 1, item };
        let output = Variable::GlobalOutputArray { id: 0, item };

        scope.write_global_custom(output);

        MaxPool2dBackwardComputeShader {
            indices,
            grad,
            output,
            kernel_size: self.kernel_size,
        }
        .expand(&mut scope);

        let indices = InputInfo::Array {
            item: Item::new(Elem::Int(IntKind::I32)),
            visibility: Visibility::Read,
        };

        let grad = InputInfo::Array {
            item,
            visibility: Visibility::Read,
        };
        let scalars = InputInfo::Scalar {
            elem: Elem::UInt,
            size: 6,
        };
        let output = OutputInfo::Array { item };

        let info = KernelExpansion {
            inputs: vec![indices, grad, scalars],
            outputs: vec![output],
            scope,
        };

        let settings = KernelSettings::default();
        KernelIntegrator::new(info).integrate(settings)
    }

    fn id(&self) -> cubecl::KernelId {
        cubecl::KernelId::new::<Self>().info(self.kernel_size)
    }
}

pub(crate) fn max_pool2d_with_indices_backward<R: JitRuntime, E: JitElement, I: JitElement>(
    x: JitTensor<R, E, 4>,
    grad: JitTensor<R, E, 4>,
    indices: JitTensor<R, I, 4>,
    kernel_size: [usize; 2],
    stride: [usize; 2],
    padding: [usize; 2],
    dilation: [usize; 2],
) -> JitTensor<R, E, 4> {
    let grad = kernel::into_contiguous(grad);
    let indices = kernel::into_contiguous(indices);

    let output = empty_device(x.client.clone(), x.device.clone(), x.shape.clone());
    let kernel = MaxPool2dWithIndicesBackwardEagerKernel::<R, E>::new(kernel_size);

<<<<<<< HEAD
    Execution::start(kernel, x.client)
=======
    Execution::start(kernel, x.client.clone())
>>>>>>> 58ce5024
        .inputs(&[indices.as_handle_ref(), grad.as_handle_ref()])
        .outputs(&[output.as_handle_ref()])
        .with_scalars(&[
            stride[0] as i32,
            stride[1] as i32,
            dilation[0] as i32,
            dilation[1] as i32,
            padding[0] as i32,
            padding[1] as i32,
        ])
        .execute(CubeCountSettings::Output { pos: 0 });

    output
}<|MERGE_RESOLUTION|>--- conflicted
+++ resolved
@@ -346,11 +346,7 @@
     let output = empty_device(x.client.clone(), x.device.clone(), x.shape.clone());
     let kernel = MaxPool2dWithIndicesBackwardEagerKernel::<R, E>::new(kernel_size);
 
-<<<<<<< HEAD
-    Execution::start(kernel, x.client)
-=======
     Execution::start(kernel, x.client.clone())
->>>>>>> 58ce5024
         .inputs(&[indices.as_handle_ref(), grad.as_handle_ref()])
         .outputs(&[output.as_handle_ref()])
         .with_scalars(&[
