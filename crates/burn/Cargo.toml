[package]
authors = ["nathanielsimard <nathaniel.simard.42@gmail.com>"]
categories = ["science", "no-std", "embedded", "wasm"]
description = "Flexible and Comprehensive Deep Learning Framework in Rust"
documentation = "https://docs.rs/burn"
edition.workspace = true
keywords = ["deep-learning", "machine-learning", "tensor", "pytorch", "ndarray"]
license.workspace = true
name = "burn"
readme.workspace = true
repository = "https://github.com/tracel-ai/burn"
rust-version = "1.81"
version.workspace = true

[features]
default = ["burn-core/default", "burn-train?/default", "std"]
doc = ["default", "train", "burn-core/doc", "burn-train/doc"]
std = ["burn-core/std"]

# Training with full features
train = ["burn-train", "autodiff", "dataset"]

## Includes the Text UI (progress bars, metric plots)
tui = ["burn-train?/tui"]

##  Includes system info metrics (CPU/GPU usage, etc)
metrics = ["burn-train?/metrics"]

# Datasets
dataset = ["burn-core/dataset"]

sqlite = ["burn-core/sqlite"]
sqlite-bundled = ["burn-core/sqlite-bundled"]

vision = ["burn-core/vision"]

# Backends
autodiff = ["burn-core/autodiff"]
fusion = ["burn-core/fusion"]

## Backend features
accelerate = ["burn-core/accelerate"]
autotune = ["burn-core/autotune"]
blas-netlib = ["burn-core/blas-netlib"]
candle-cuda = ["burn-core/candle-cuda"]
metal = ["burn-core/metal"]
openblas = ["burn-core/openblas"]
openblas-system = ["burn-core/openblas-system"]
template = ["burn-core/template"]

candle = ["burn-core/candle"]
cuda-jit = ["burn-core/cuda-jit"]
<<<<<<< HEAD
=======
hip-jit = ["burn-core/hip-jit"]
>>>>>>> a0e8e4d1
ndarray = ["burn-core/ndarray"]
tch = ["burn-core/tch"]
wgpu = ["burn-core/wgpu"]
wgpu-spirv = ["burn-core/wgpu-spirv"]
<<<<<<< HEAD
=======
remote = ["burn-core/remote"]
server = ["burn-core/server"]
router = ["burn-core/router"]
>>>>>>> a0e8e4d1

# Network utils
network = ["burn-core/network"]

# Experimental
experimental-named-tensor = ["burn-core/experimental-named-tensor"]

# Records
record-backward-compat = ["burn-core/record-backward-compat"]
record-item-custom-serde = ["burn-core/record-item-custom-serde"]

[dependencies]

# ** Please make sure all dependencies support no_std when std is disabled **

burn-core = { path = "../burn-core", version = "0.16.0", default-features = false }
burn-train = { path = "../burn-train", version = "0.16.0", optional = true, default-features = false }<|MERGE_RESOLUTION|>--- conflicted
+++ resolved
@@ -50,20 +50,14 @@
 
 candle = ["burn-core/candle"]
 cuda-jit = ["burn-core/cuda-jit"]
-<<<<<<< HEAD
-=======
 hip-jit = ["burn-core/hip-jit"]
->>>>>>> a0e8e4d1
 ndarray = ["burn-core/ndarray"]
+remote = ["burn-core/remote"]
+router = ["burn-core/router"]
+server = ["burn-core/server"]
 tch = ["burn-core/tch"]
 wgpu = ["burn-core/wgpu"]
 wgpu-spirv = ["burn-core/wgpu-spirv"]
-<<<<<<< HEAD
-=======
-remote = ["burn-core/remote"]
-server = ["burn-core/server"]
-router = ["burn-core/router"]
->>>>>>> a0e8e4d1
 
 # Network utils
 network = ["burn-core/network"]
